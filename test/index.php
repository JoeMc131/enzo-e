--- conflicted
+++ resolved
@@ -586,13 +586,6 @@
              array("method_heat-1","method_heat-8"),
              array("enzo-e",  "enzo-e"),'test');
 
-<<<<<<< HEAD
-test_summary("Method: gravity",
-             array("method_gravity_cg-1","method_gravity_cg-8"),
-             array("enzo-e",             "enzo-e"),'test');
-
-=======
->>>>>>> 1cfa4721
 test_summary("Method: flux_correct",
              array("method_flux2-xm","method_flux2-xp",
                    "method_flux2-ym","method_flux2-yp",
@@ -624,13 +617,10 @@
 	     array("enzo-e",  "enzo-e", "enzo-e", "enzo-e"),'test');
 
 test_summary("Adapt", 
-<<<<<<< HEAD
 	     array("mesh-balanced"),
 	     array("enzo-e"),'test');
-=======
-	     array("adapt-L5-P1"),
-	     array("enzo-p"),'test');
->>>>>>> 1cfa4721
+//	     array("adapt-L5-P1"),
+//	     array("enzo-p"),'test');
 
 test_summary("Balance", 
 	     array("balance_none",
@@ -897,59 +887,6 @@
 
 end_hidden ("method_heat-8");
 
-//======================================================================
-
-<<<<<<< HEAD
-test_group("Method: gravity");
-
-?>
-
-Method-gravity tests serve to test basic functionality of the "gravity_cg" method
-in Enzo-E.
-
-</p>
-
-<?php
-
-
-  begin_hidden("method_gravity_cg-1", "GRAVITY (serial)");
-
-tests("Enzo","enzo-e","test_method_gravity_cg-1","GRAVITY_CG 1 block","");
-
-test_table ("-","method_gravity_cg-1",
-	    array("mesh-000000","mesh-000010","mesh-000020","mesh-000030","mesh-000040","mesh-000050"), $types);
-test_table ("-","method_gravity_cg-1",
-	    array("rho-000000","rho-000010","rho-000020","rho-000030","rho-000040","rho-000050"), $types);
-test_table ("-","method_gravity_cg-1",
-	    array("phi-000000","phi-000010","phi-000020","phi-000030","phi-000040","phi-000050"), $types);
-test_table ("-","method_gravity_cg-1",
-	    array("ax-000000","ax-000010","ax-000020","ax-000030","ax-000040","ax-000050"), $types);
-test_table ("-","method_gravity_cg-1",
-	    array("ay-000000","ay-000010","ay-000020","ay-000030","ay-000040","ay-000050"), $types);
-
-end_hidden("method_gravity_cg-1");
-
-  begin_hidden("method_gravity_cg-8", "GRAVITY (parallel)");
-
-tests("Enzo","enzo-e","test_method_gravity_cg-8","GRAVITY_CG 8 block","");
-
-test_table ("-","method_gravity_cg-8",
-	    array("mesh-000000","mesh-000010","mesh-000020","mesh-000030","mesh-000040","mesh-000050"), $types);
-test_table ("-","method_gravity_cg-8",
-	    array("rho-000000","rho-000010","rho-000020","rho-000030","rho-000040","rho-000050"), $types);
-test_table ("-","method_gravity_cg-8",
-	    array("phi-000000","phi-000010","phi-000020","phi-000030","phi-000040","phi-000050"), $types);
-test_table ("-","method_gravity_cg-8",
-	    array("ax-000000","ax-000010","ax-000020","ax-000030","ax-000040","ax-000050"), $types);
-test_table ("-","method_gravity_cg-8",
-	    array("ay-000000","ay-000010","ay-000020","ay-000030","ay-000040","ay-000050"), $types);
-
-end_hidden("method_gravity_cg-8");
-
-//======================================================================
-
-=======
->>>>>>> 1cfa4721
 test_group("Method: flux_correct");
 
 ?>
@@ -1351,72 +1288,6 @@
             "0180/ax-09",
             "0200/ax-10"),$types);
 
-<<<<<<< HEAD
-# tests("Enzo","enzo-e","test_cosmo-cg-fc0","COSMOLOGY + PPM (Unigrid CG FC off)","");
-
-// test_table ("_","Dir_COSMO_CG_FC0",
-//       array("0020/dark-01",
-//             "0040/dark-02",
-//             "0060/dark-03",
-//             "0080/dark-04",
-//             "0100/dark-05",
-//             "0120/dark-06"),$types);
-// test_table ("_","Dir_COSMO_CG_FC0",
-//       array("0020/po-01",
-//             "0040/po-02",
-//             "0060/po-03",
-//             "0080/po-04",
-//             "0100/po-05",
-//             "0120/po-06"),$types);
-// test_table ("_","Dir_COSMO_CG_FC0",
-//       array("0020/ax-01",
-//             "0040/ax-02",
-//             "0060/ax-03",
-//             "0080/ax-04",
-//             "0100/ax-05",
-//             "0120/ax-06"),$types);
-// test_table ("_","Dir_COSMO_CG_FC0",
-//       array("0020/de-01",
-//             "0040/de-02",
-//             "0060/de-03",
-//             "0080/de-04",
-//             "0100/de-05",
-//             "0120/de-06"),$types);
-
-
-// tests("Enzo","enzo-e","test_cosmo-cg-fc1","COSMOLOGY + PPM (Unigrid CG FC on)","");
-
-// test_table ("_","Dir_COSMO_CG_FC1",
-//       array("0020/dark-01",
-//             "0040/dark-02",
-//             "0060/dark-03",
-//             "0080/dark-04",
-//             "0100/dark-05",
-//             "0120/dark-06"),$types);
-// test_table ("_","Dir_COSMO_CG_FC1",
-//       array("0020/po-01",
-//             "0040/po-02",
-//             "0060/po-03",
-//             "0080/po-04",
-//             "0100/po-05",
-//             "0120/po-06"),$types);
-// test_table ("_","Dir_COSMO_CG_FC1",
-//       array("0020/ax-01",
-//             "0040/ax-02",
-//             "0060/ax-03",
-//             "0080/ax-04",
-//             "0100/ax-05",
-//             "0120/ax-06"),$types);
-// test_table ("_","Dir_COSMO_CG_FC1",
-//       array("0020/de-01",
-//             "0040/de-02",
-//             "0060/de-03",
-//             "0080/de-04",
-//             "0100/de-05",
-//             "0120/de-06"),$types);
-
-=======
->>>>>>> 1cfa4721
 end_hidden("cosmo-cg");
 
 begin_hidden("cosmo-mg", "COSMOLOGY (MG solver)");
@@ -1457,71 +1328,6 @@
             "0180/ax-09",
             "0200/ax-10"),$types);
 
-<<<<<<< HEAD
-// tests("Enzo","enzo-e","test_cosmo-mg-fc0","COSMOLOGY + PPM (Unigrid MG FC off)","");
-
-// test_table ("_","Dir_COSMO_MG_FC0",
-//       array("0020/dark-01",
-//             "0040/dark-02",
-//             "0060/dark-03",
-//             "0080/dark-04",
-//             "0100/dark-05",
-//             "0120/dark-06"),$types);
-// test_table ("_","Dir_COSMO_MG_FC0",
-//       array("0020/po-01",
-//             "0040/po-02",
-//             "0060/po-03",
-//             "0080/po-04",
-//             "0100/po-05",
-//             "0120/po-06"),$types);
-// test_table ("_","Dir_COSMO_MG_FC0",
-//       array("0020/ax-01",
-//             "0040/ax-02",
-//             "0060/ax-03",
-//             "0080/ax-04",
-//             "0100/ax-05",
-//             "0120/ax-06"),$types);
-// test_table ("_","Dir_COSMO_MG_FC0",
-//       array("0020/de-01",
-//             "0040/de-02",
-//             "0060/de-03",
-//             "0080/de-04",
-//             "0100/de-05",
-//             "0120/de-06"),$types);
-
-
-// tests("Enzo","enzo-e","test_cosmo-mg-fc1","COSMOLOGY + PPM (Unigrid MG FC on)","");
-
-// test_table ("_","Dir_COSMO_MG_FC1",
-//       array("0020/dark-01",
-//             "0040/dark-02",
-//             "0060/dark-03",
-//             "0080/dark-04",
-//             "0100/dark-05",
-//             "0120/dark-06"),$types);
-// test_table ("_","Dir_COSMO_MG_FC1",
-//       array("0020/po-01",
-//             "0040/po-02",
-//             "0060/po-03",
-//             "0080/po-04",
-//             "0100/po-05",
-//             "0120/po-06"),$types);
-// test_table ("_","Dir_COSMO_MG_FC1",
-//       array("0020/ax-01",
-//             "0040/ax-02",
-//             "0060/ax-03",
-//             "0080/ax-04",
-//             "0100/ax-05",
-//             "0120/ax-06"),$types);
-// test_table ("_","Dir_COSMO_MG_FC1",
-//       array("0020/de-01",
-//             "0040/de-02",
-//             "0060/de-03",
-//             "0080/de-04",
-//             "0100/de-05",
-//             "0120/de-06"),$types);
-=======
->>>>>>> 1cfa4721
 end_hidden("cosmo-mg");
 
 
@@ -1568,85 +1374,6 @@
             "0140/mesh-07",
             "0160/mesh-08"),$types);
 
-<<<<<<< HEAD
-// tests("Enzo","enzo-e","test_cosmo-bcg-fc0","COSMOLOGY + PPM (AMR BCG FC off)","");
-
-// test_table ("_","Dir_COSMO_BCG_FC0",
-//       array("0020/dark-01",
-//             "0040/dark-02",
-//             "0060/dark-03",
-//             "0080/dark-04",
-//             "0100/dark-05",
-//             "0120/dark-06"),$types);
-// test_table ("_","Dir_COSMO_BCG_FC0",
-//       array("0020/po-01",
-//             "0040/po-02",
-//             "0060/po-03",
-//             "0080/po-04",
-//             "0100/po-05",
-//             "0120/po-06"),$types);
-// test_table ("_","Dir_COSMO_BCG_FC0",
-//       array("0020/ax-01",
-//             "0040/ax-02",
-//             "0060/ax-03",
-//             "0080/ax-04",
-//             "0100/ax-05",
-//             "0120/ax-06"),$types);
-// test_table ("_","Dir_COSMO_BCG_FC0",
-//       array("0020/de-01",
-//             "0040/de-02",
-//             "0060/de-03",
-//             "0080/de-04",
-//             "0100/de-05",
-//             "0120/de-06"),$types);
-// test_table ("_","Dir_COSMO_BCG_FC0",
-//       array("0020/mesh-01",
-//             "0040/mesh-02",
-//             "0060/mesh-03",
-//             "0080/mesh-04",
-//             "0100/mesh-05",
-//             "0120/mesh-06"),$types);
-
-
-// tests("Enzo","enzo-e","test_cosmo-bcg-fc1","COSMOLOGY + PPM (AMR BCG FC on)","");
-
-// test_table ("_","Dir_COSMO_BCG_FC1",
-//       array("0020/dark-01",
-//             "0040/dark-02",
-//             "0060/dark-03",
-//             "0080/dark-04",
-//             "0100/dark-05",
-//             "0120/dark-06"),$types);
-// test_table ("_","Dir_COSMO_BCG_FC1",
-//       array("0020/po-01",
-//             "0040/po-02",
-//             "0060/po-03",
-//             "0080/po-04",
-//             "0100/po-05",
-//             "0120/po-06"),$types);
-// test_table ("_","Dir_COSMO_BCG_FC1",
-//       array("0020/ax-01",
-//             "0040/ax-02",
-//             "0060/ax-03",
-//             "0080/ax-04",
-//             "0100/ax-05",
-//             "0120/ax-06"),$types);
-// test_table ("_","Dir_COSMO_BCG_FC1",
-//       array("0020/de-01",
-//             "0040/de-02",
-//             "0060/de-03",
-//             "0080/de-04",
-//             "0100/de-05",
-//             "0120/de-06"),$types);
-// test_table ("_","Dir_COSMO_BCG_FC1",
-//       array("0020/mesh-01",
-//             "0040/mesh-02",
-//             "0060/mesh-03",
-//             "0080/mesh-04",
-//             "0100/mesh-05",
-//             "0120/mesh-06"),$types);
-=======
->>>>>>> 1cfa4721
 end_hidden("cosmo-bcg");
 
 begin_hidden("cosmo-dd", "COSMOLOGY (DD solver)");
@@ -1690,86 +1417,6 @@
             "0140/mesh-07",
             "0160/mesh-08"),$types);
 
-<<<<<<< HEAD
-// tests("Enzo","enzo-e","test_cosmo-dd-fc0","COSMOLOGY + PPM (AMR DD FC off)","");
-
-// test_table ("_","Dir_COSMO_DD_FC0",
-//       array("0020/dark-01",
-//             "0040/dark-02",
-//             "0060/dark-03",
-//             "0080/dark-04",
-//             "0100/dark-05",
-//             "0120/dark-06"),$types);
-// test_table ("_","Dir_COSMO_DD_FC0",
-//       array("0020/po-01",
-//             "0040/po-02",
-//             "0060/po-03",
-//             "0080/po-04",
-//             "0100/po-05",
-//             "0120/po-06"),$types);
-// test_table ("_","Dir_COSMO_DD_FC0",
-//       array("0020/ax-01",
-//             "0040/ax-02",
-//             "0060/ax-03",
-//             "0080/ax-04",
-//             "0100/ax-05",
-//             "0120/ax-06"),$types);
-// test_table ("_","Dir_COSMO_DD_FC0",
-//       array("0020/de-01",
-//             "0040/de-02",
-//             "0060/de-03",
-//             "0080/de-04",
-//             "0100/de-05",
-//             "0120/de-06"),$types);
-// test_table ("_","Dir_COSMO_DD_FC0",
-//       array("0020/mesh-01",
-//             "0040/mesh-02",
-//             "0060/mesh-03",
-//             "0080/mesh-04",
-//             "0100/mesh-05",
-//             "0120/mesh-06"),$types);
-
-
-// tests("Enzo","enzo-e","test_cosmo-dd-fc1","COSMOLOGY + PPM (AMR DD FC on)","");
-
-// test_table ("_","Dir_COSMO_DD_FC1",
-//       array("0020/dark-01",
-//             "0040/dark-02",
-//             "0060/dark-03",
-//             "0080/dark-04",
-//             "0100/dark-05",
-//             "0120/dark-06"),$types);
-// test_table ("_","Dir_COSMO_DD_FC1",
-//       array("0020/po-01",
-//             "0040/po-02",
-//             "0060/po-03",
-//             "0080/po-04",
-//             "0100/po-05",
-//             "0120/po-06"),$types);
-// test_table ("_","Dir_COSMO_DD_FC1",
-//       array("0020/ax-01",
-//             "0040/ax-02",
-//             "0060/ax-03",
-//             "0080/ax-04",
-//             "0100/ax-05",
-//             "0120/ax-06"),$types);
-// test_table ("_","Dir_COSMO_DD_FC1",
-//       array("0020/de-01",
-//             "0040/de-02",
-//             "0060/de-03",
-//             "0080/de-04",
-//             "0100/de-05",
-//             "0120/de-06"),$types);
-// test_table ("_","Dir_COSMO_DD_FC1",
-//       array("0020/mesh-01",
-//             "0040/mesh-02",
-//             "0060/mesh-03",
-//             "0080/mesh-04",
-//             "0100/mesh-05",
-//             "0120/mesh-06"),$types);
-
-=======
->>>>>>> 1cfa4721
 end_hidden("cosmo-dd");
 
 begin_hidden("cosmo-hg", "COSMOLOGY (HG solver)");
@@ -1813,86 +1460,6 @@
             "0140/mesh-07",
             "0160/mesh-08"),$types);
 
-<<<<<<< HEAD
-// tests("Enzo","enzo-e","test_cosmo-hg-fc0","COSMOLOGY + PPM (AMR HG FC off)","");
-
-// test_table ("_","Dir_COSMO_HG_FC0",
-//       array("0020/dark-01",
-//             "0040/dark-02",
-//             "0060/dark-03",
-//             "0080/dark-04",
-//             "0100/dark-05",
-//             "0120/dark-06"),$types);
-// test_table ("_","Dir_COSMO_HG_FC0",
-//       array("0020/po-01",
-//             "0040/po-02",
-//             "0060/po-03",
-//             "0080/po-04",
-//             "0100/po-05",
-//             "0120/po-06"),$types);
-// test_table ("_","Dir_COSMO_HG_FC0",
-//       array("0020/ax-01",
-//             "0040/ax-02",
-//             "0060/ax-03",
-//             "0080/ax-04",
-//             "0100/ax-05",
-//             "0120/ax-06"),$types);
-// test_table ("_","Dir_COSMO_HG_FC0",
-//       array("0020/de-01",
-//             "0040/de-02",
-//             "0060/de-03",
-//             "0080/de-04",
-//             "0100/de-05",
-//             "0120/de-06"),$types);
-// test_table ("_","Dir_COSMO_HG_FC0",
-//       array("0020/mesh-01",
-//             "0040/mesh-02",
-//             "0060/mesh-03",
-//             "0080/mesh-04",
-//             "0100/mesh-05",
-//             "0120/mesh-06"),$types);
-
-
-// tests("Enzo","enzo-e","test_cosmo-hg-fc1","COSMOLOGY + PPM (AMR HG FC on)","");
-
-// test_table ("_","Dir_COSMO_HG_FC1",
-//       array("0020/dark-01",
-//             "0040/dark-02",
-//             "0060/dark-03",
-//             "0080/dark-04",
-//             "0100/dark-05",
-//             "0120/dark-06"),$types);
-// test_table ("_","Dir_COSMO_HG_FC1",
-//       array("0020/po-01",
-//             "0040/po-02",
-//             "0060/po-03",
-//             "0080/po-04",
-//             "0100/po-05",
-//             "0120/po-06"),$types);
-// test_table ("_","Dir_COSMO_HG_FC1",
-//       array("0020/ax-01",
-//             "0040/ax-02",
-//             "0060/ax-03",
-//             "0080/ax-04",
-//             "0100/ax-05",
-//             "0120/ax-06"),$types);
-// test_table ("_","Dir_COSMO_HG_FC1",
-//       array("0020/de-01",
-//             "0040/de-02",
-//             "0060/de-03",
-//             "0080/de-04",
-//             "0100/de-05",
-//             "0120/de-06"),$types);
-// test_table ("_","Dir_COSMO_HG_FC1",
-//       array("0020/mesh-01",
-//             "0040/mesh-02",
-//             "0060/mesh-03",
-//             "0080/mesh-04",
-//             "0100/mesh-05",
-//             "0120/mesh-06"),$types);
-
-=======
->>>>>>> 1cfa4721
 end_hidden("cosmo-hg");
 
 //======================================================================
@@ -1922,24 +1489,7 @@
 
 test_group("Adapt");
 
-<<<<<<< HEAD
-begin_hidden ("mesh-balanced", "Adapt (serial)");
-
-tests("Enzo","enzo-e","test_mesh-balanced","balanced","");
-
-test_table ("-","mesh-balanced", array("mesh.000","de.000","te.000","vx.000","vy.000"), $types);
-test_table ("-","mesh-balanced", array("mesh.100","de.100","te.100","vx.100","vy.100"), $types);
-
-end_hidden ("mesh-balanced");
-
-/* //====================================================================== */
-
-/* test_group("Enzo-AMR"); */
-
-begin_hidden("adapt_L5", "Adapt (parallel)");
-=======
 begin_hidden("adapt-L5-P1", "Adapt");
->>>>>>> 1cfa4721
 
 tests("Enzo","enzo-e","test_adapt-L5-P1","Level 5","");
 
@@ -2039,34 +1589,18 @@
 //----------------------------------------------------------------------
 
 begin_hidden("boundary_reflecting_3d", "3D Reflecting");
-<<<<<<< HEAD
-
-tests("Enzo","enzo-e","test_boundary_reflecting-3d","Reflecting 3D","");
-=======
-tests("Enzo","enzo-p","test_boundary_reflecting-3d","Reflecting 3D","");
->>>>>>> 1cfa4721
 test_table ("-","boundary_reflecting-3d",
 	    array("0000","0020","0040","0060","0080"), $types);
 end_hidden("boundary_reflecting_3d");
 
 begin_hidden("boundary_periodic_3d", "3D Periodic");
-<<<<<<< HEAD
-
-tests("Enzo", "enzo-e","test_boundary_periodic-3d","Periodic 3D","");
-=======
 tests("Enzo", "enzo-p","test_boundary_periodic-3d","Periodic 3D","");
->>>>>>> 1cfa4721
 test_table ("-","boundary_periodic-3d",
 	    array("0000","0020","0040","0060","0080"), $types);
 end_hidden("boundary_periodic_3d");
 
 begin_hidden("boundary_outflow_3d", "3D Outflow");
-<<<<<<< HEAD
-
-tests("Enzo","enzo-e","test_boundary_outflow-3d","Outflow 3D","");
-=======
 tests("Enzo","enzo-p","test_boundary_outflow-3d","Outflow 3D","");
->>>>>>> 1cfa4721
 test_table ("-","boundary_outflow-3d",
 	    array("0000","0020","0040","0060","0080"), $types);
 end_hidden("boundary_outflow_3d");
@@ -2137,13 +1671,8 @@
 test_table ("-","particle-y", array("000","003","006","009"),$types);
 end_hidden("particle-y");
 
-<<<<<<< HEAD
-begin_hidden("particle-xy", "Particle (vx,vy) = (0,1)");
-tests("Enzo","enzo-e","test_particle-xy","","");
-=======
 begin_hidden("particle-xy", "Particle (vx,vy) = (-1,-1)");
 tests("Enzo","enzo-p","test_particle-xy","","");
->>>>>>> 1cfa4721
 test_table ("-","particle-xy", array("000","003","006","009"),$types);
 end_hidden("particle-xy");
 
