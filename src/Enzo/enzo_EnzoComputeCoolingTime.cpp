--- conflicted
+++ resolved
@@ -69,15 +69,6 @@
                                       grackle_field_data * grackle_fields /* NULL */
                                     )
 {
-<<<<<<< HEAD
-  EnzoBlock * enzo_block = enzo::block(block);
-
-  Field field = enzo_block->data()->field();
-
-  const EnzoConfig * enzo_config = enzo::config();
-
-=======
->>>>>>> 7e727256
   ASSERT("EnzoComputeCoolingTime::compute_()",
          "Grackle must be enabled in order to compute the cooling time",
          enzo::config()->method_grackle_use_grackle );
