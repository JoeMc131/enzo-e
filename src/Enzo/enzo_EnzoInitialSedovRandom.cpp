--- conflicted
+++ resolved
@@ -221,11 +221,7 @@
         // std::cout << "rnum: " << rnum << "\n";
 
         for(int rnbeg = 1; rnbeg<=rnum; rnbeg++){
-<<<<<<< HEAD
-          rn_array[ix][iy][iz][rnbeg] = rand_te_mult(rd);  // adding te multiplier
-=======
           rn_array[INDEX_RN(ix,iy,iz,rnbeg)] = rand_te_mult(rd);  // adding te multiplier
->>>>>>> 1a79e211
         }
 
         alternate++;
@@ -256,11 +252,7 @@
 
         // so now (xc, yc, zc) is set to center of block
 
-<<<<<<< HEAD
-        int blasts_current_box = rn_array[kx][ky][kz][0];
-=======
         int blasts_current_box = rn_array[INDEX_RN(kx,ky,kz,0)];
->>>>>>> 1a79e211
 
         for (int blast_num = 1; blast_num <= blasts_current_box; blast_num++){
 
