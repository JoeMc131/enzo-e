--- conflicted
+++ resolved
@@ -18,15 +18,8 @@
 
 components = []
 
-<<<<<<< HEAD
-components.append(['enzo','charm','simulation', 'data','problem', 'array',
-	      'compute',
-	      'control', 'mesh', 
-=======
 components.append(['enzo','charm','simulation','problem', 'compute',
-	      'control', 'mesh', 'data',
->>>>>>> 2a9e6f6c
-	      'io', 'disk','memory',
+	      'array', 'control', 'mesh', 'data', 'io', 'disk', 'memory', 
 	      'parameters', 
 	      'error', 'monitor', 'parallel','performance',
 	      'test','cello','external'])
