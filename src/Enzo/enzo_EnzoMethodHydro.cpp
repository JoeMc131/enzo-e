// See LICENSE_CELLO file for license and copyright information

/// @file     enzo_EnzoMethodHydro.cpp
/// @author   James Bordner (jobordner@ucsd.edu)
/// @date     Wed Oct 18 12:35:40 PDT 2017
/// @brief    Implements the EnzoMethodHydro class

#include "cello.hpp"
#include "enzo.hpp"

//----------------------------------------------------------------------

EnzoMethodHydro::EnzoMethodHydro 
( std::string method,
  enzo_float gamma,
  bool gravity,
  bool comoving_coordinates,
  bool dual_energy,
  enzo_float dual_energy_eta1,
  enzo_float dual_energy_eta2,
  std::string reconstruct_method,
  bool reconstruct_conservative,
  bool reconstruct_positive,
  enzo_float ppm_density_floor,
  enzo_float ppm_pressure_floor,
  int ppm_pressure_free,
  int ppm_diffusion,
  int ppm_flattening,
  int ppm_steepening,
  std::string riemann_solver
  )
  : Method(),
    method_(method),
    gamma_(gamma),
    gravity_(gravity?1:0),
    comoving_coordinates_(comoving_coordinates),
    dual_energy_(dual_energy?1:0),
    dual_energy_eta1_(dual_energy_eta1),
    dual_energy_eta2_(dual_energy_eta2),
    reconstruct_method_(reconstruct_method),
    reconstruct_conservative_(reconstruct_conservative ? 1:0),
    reconstruct_positive_(reconstruct_positive ? 1:0),
    ppm_density_floor_(ppm_density_floor),
    ppm_pressure_floor_(ppm_pressure_floor),
    ppm_pressure_free_(ppm_pressure_free),
    ppm_diffusion_(ppm_diffusion),
    ppm_flattening_(ppm_flattening),
    ppm_steepening_(ppm_steepening),
    riemann_solver_(riemann_solver)
    
{
  // Initialize default Refresh object
<<<<<<< HEAD

  const int ir = add_refresh(4,0,neighbor_leaf,sync_barrier,
			     enzo_sync_id_method_ppm);

  refresh(ir)->add_field("density");
  refresh(ir)->add_field("velocity_x");
  refresh(ir)->add_field("velocity_y");
  refresh(ir)->add_field("velocity_z");
  refresh(ir)->add_field("acceleration_x");
  refresh(ir)->add_field("acceleration_y");
  refresh(ir)->add_field("acceleration_z");
  refresh(ir)->add_field("internal_energy");
  refresh(ir)->add_field("total_energy");
  refresh(ir)->add_field("pressure");

=======
>>>>>>> d7cd212a
}

//----------------------------------------------------------------------

void EnzoMethodHydro::pup (PUP::er &p)
{
  // NOTE: change this function whenever attributes change

  TRACEPUP;

  Method::pup(p);

  p | method_;
  p | gamma_;
  p | gravity_;
  p | comoving_coordinates_;
  p | dual_energy_;
  p | dual_energy_eta1_;
  p | dual_energy_eta2_;
  p | reconstruct_method_;
  p | reconstruct_conservative_;
  p | reconstruct_positive_;
  p | ppm_density_floor_;
  p | ppm_pressure_floor_;
  p | ppm_pressure_free_;
  p | ppm_diffusion_;
  p | ppm_flattening_;
  p | ppm_steepening_;
  p | riemann_solver_;
}

//----------------------------------------------------------------------

void EnzoMethodHydro::compute ( Block * block) throw()
{

  Field field = block->data()->field();

  if ( ! block->is_leaf() || field.field_count() == 0 ) {
    block->compute_done();
    return;
  }

  /* initialize */

  //     // MAX_COLOR is defined in fortran.def
  //     int dim, i, j, field, size, subgrid, n, colnum[MAX_COLOR];
  //     Elong_int GridGlobalStart[MAX_DIMENSION];
  //     FLOAT a = 1, dadt;

  //     /* Compute size (in floats) of the current grid. */

  //     size = 1;
  //     for (dim = 0; dim < GridRank; dim++)
  //       size *= GridDimension[dim];

  //     /* If multi-species being used, then treat them as colour variables
  //        (note: the solver has been modified to treat these as density vars). */

  //     int NumberOfColours = 0, ColourNum;

  //     // use different color fields for RadiativeTransferFLD problems
  //     //   first, the standard Enzo color field advection
  //     if (MultiSpecies > 0 && RadiativeTransferFLD != 2) {
  //       NumberOfColours = 6 + 3*(MultiSpecies-1);

  //       if ((ColourNum =
  //            FindField(ElectronDensity, FieldType, NumberOfBaryonFields)) < 0) {
  //         ENZO_FAIL("Could not find ElectronDensity.");
  //       }

  //       /* Generate an array of field numbers corresponding to the colour fields
  // 	 (here assumed to start with ElectronDensity and continue in order). */

  //       for (i = 0; i < NumberOfColours; i++)
  //         colnum[i] = ColourNum+i;

  //     }
  //     // second, the color field advection if using RadiativeTransferFLD for 
  //     // a radiation propagation problem (i.e. not using ray-tracing)
  //     if (RadiativeTransferFLD == 2) {
  //       if (ImplicitProblem < 4)  {  // grey radiation problem
	
  // 	// set the grey radiation field (required)
  // 	if ((ColourNum =
  // 	     FindField(RadiationFreq0, FieldType, NumberOfBaryonFields)) < 0) 
  // 	  ENZO_FAIL("Could not find RadiationFreq0.");
  // 	colnum[0] = ColourNum;

  // 	// check for other chemistry fields; add if they're present
  // 	//   ElectronDensity
  // 	if ((ColourNum =
  // 	     FindField(ElectronDensity, FieldType, NumberOfBaryonFields)) >= 0) 
  // 	  colnum[++NumberOfColours] = ColourNum;
  // 	//   HIDensity
  // 	if ((ColourNum =
  // 	     FindField(HIDensity, FieldType, NumberOfBaryonFields)) >= 0) 
  // 	  colnum[++NumberOfColours] = ColourNum;
  // 	//   HIIDensity
  // 	if ((ColourNum =
  // 	     FindField(HIIDensity, FieldType, NumberOfBaryonFields)) >= 0) 
  // 	  colnum[++NumberOfColours] = ColourNum;
  // 	//   HeIDensity
  // 	if ((ColourNum =
  // 	     FindField(HeIDensity, FieldType, NumberOfBaryonFields)) >= 0) 
  // 	  colnum[++NumberOfColours] = ColourNum;
  // 	//   HeIIDensity
  // 	if ((ColourNum =
  // 	     FindField(HeIIDensity, FieldType, NumberOfBaryonFields)) >= 0) 
  // 	  colnum[++NumberOfColours] = ColourNum;
  // 	//   HeIIIDensity
  // 	if ((ColourNum =
  // 	     FindField(HeIIIDensity, FieldType, NumberOfBaryonFields)) >= 0) 
  // 	  colnum[++NumberOfColours] = ColourNum;
  // 	//   HMDensity
  // 	if ((ColourNum =
  // 	     FindField(HMDensity, FieldType, NumberOfBaryonFields)) >= 0) 
  // 	  colnum[++NumberOfColours] = ColourNum;
  // 	//   H2IDensity
  // 	if ((ColourNum =
  // 	     FindField(H2IDensity, FieldType, NumberOfBaryonFields)) >= 0) 
  // 	  colnum[++NumberOfColours] = ColourNum;
  // 	//   H2IIDensity
  // 	if ((ColourNum =
  // 	     FindField(H2IIDensity, FieldType, NumberOfBaryonFields)) >= 0) 
  // 	  colnum[++NumberOfColours] = ColourNum;
  // 	//   DIDensity
  // 	if ((ColourNum =
  // 	     FindField(DIDensity, FieldType, NumberOfBaryonFields)) >= 0) 
  // 	  colnum[++NumberOfColours] = ColourNum;
  // 	//   DIIDensity
  // 	if ((ColourNum =
  // 	     FindField(DIIDensity, FieldType, NumberOfBaryonFields)) >= 0) 
  // 	  colnum[++NumberOfColours] = ColourNum;
  // 	//   HDIDensity
  // 	if ((ColourNum =
  // 	     FindField(HDIDensity, FieldType, NumberOfBaryonFields)) >= 0) 
  // 	  colnum[++NumberOfColours] = ColourNum;
  //       }
  //     }

  //     /* Add "real" colour fields (metallicity, etc.) as colour variables. */

  //     int SNColourNum, MetalNum, MBHColourNum, Galaxy1ColourNum, Galaxy2ColourNum,
  //       MetalIaNum, MetalIINum; 

  //     if (this->IdentifyColourFields(SNColourNum, MetalNum, MetalIaNum, MetalIINum,
  //                 MBHColourNum, Galaxy1ColourNum, Galaxy2ColourNum) == FAIL)
  //       ENZO_FAIL("Error in grid->IdentifyColourFields.\n");

  //     if (MetalNum != -1) {
  //       colnum[NumberOfColours++] = MetalNum;
  //       if (MultiMetals || TestProblemData.MultiMetals) {
  // 	colnum[NumberOfColours++] = MetalNum+1; //ExtraType0
  // 	colnum[NumberOfColours++] = MetalNum+2; //ExtraType1
  //       }
  //     }

  //     if (MetalIaNum       != -1) colnum[NumberOfColours++] = MetalIaNum;
  //     if (MetalIINum       != -1) colnum[NumberOfColours++] = MetalIINum;
  //     if (SNColourNum      != -1) colnum[NumberOfColours++] = SNColourNum;
  //     if (MBHColourNum     != -1) colnum[NumberOfColours++] = MBHColourNum;
  //     if (Galaxy1ColourNum != -1) colnum[NumberOfColours++] = Galaxy1ColourNum;
  //     if (Galaxy2ColourNum != -1) colnum[NumberOfColours++] = Galaxy2ColourNum;


  //     /* Add Simon Glover's chemistry species as color fields */

  //     if(TestProblemData.GloverChemistryModel){

  //       // Declarations for Simon Glover's cooling.
  //       int DeNum, HINum, HIINum, HeINum, HeIINum, HeIIINum, HMNum, H2INum, H2IINum,
  // 	DINum, DIINum, HDINum;

  //       int CINum,CIINum,OINum,OIINum,SiINum,SiIINum,SiIIINum,CHINum,CH2INum,
  // 	CH3IINum,C2INum,COINum,HCOIINum,OHINum,H2OINum,O2INum;

  //       int GCM = TestProblemData.GloverChemistryModel;  // purely for convenience

  //       if (IdentifyGloverSpeciesFields(HIINum,HINum,H2INum,DINum,DIINum,HDINum,
  // 				      HeINum,HeIINum,HeIIINum,CINum,CIINum,OINum,
  // 				      OIINum,SiINum,SiIINum,SiIIINum,CHINum,CH2INum,
  // 				      CH3IINum,C2INum,COINum,HCOIINum,OHINum,H2OINum,
  // 				      O2INum) == FAIL) {
  // 	ENZO_FAIL("Error in IdentifyGloverSpeciesFields.");
  //       }

  //       colnum[NumberOfColours++] = HIINum;
  //       colnum[NumberOfColours++] = HINum;
  //       colnum[NumberOfColours++] = H2INum;

  //       if( (GCM==1) || (GCM==2) || (GCM==3) || (GCM==7) ){
  // 	colnum[NumberOfColours++] = DINum;
  // 	colnum[NumberOfColours++] = DIINum;
  // 	colnum[NumberOfColours++] = HDINum;
  // 	colnum[NumberOfColours++] = HeINum;
  // 	colnum[NumberOfColours++] = HeIINum;
  // 	colnum[NumberOfColours++] = HeIIINum;
  //       }

  //       if( (GCM==3) || (GCM==5) || (GCM==7) ){
  // 	colnum[NumberOfColours++] = COINum;
  //       }

  //       if( (GCM==2) || (GCM==3) || (GCM==7) ){
  // 	colnum[NumberOfColours++] = CINum;
  // 	colnum[NumberOfColours++] = CIINum;
  // 	colnum[NumberOfColours++] = OINum;
  // 	colnum[NumberOfColours++] = OIINum;
  //       }

  //       if( (GCM==2) || (GCM==3) ){
  // 	colnum[NumberOfColours++] = SiINum;
  // 	colnum[NumberOfColours++] = SiIINum;
  // 	colnum[NumberOfColours++] = SiIIINum;
  //       }

  //       if( (GCM==3) || (GCM==7) ){
  // 	colnum[NumberOfColours++] = CHINum;
  // 	colnum[NumberOfColours++] = CH2INum;
  // 	colnum[NumberOfColours++] = CH3IINum;
  // 	colnum[NumberOfColours++] = C2INum;
  // 	colnum[NumberOfColours++] = HCOIINum;
  // 	colnum[NumberOfColours++] = OHINum;
  // 	colnum[NumberOfColours++] = H2OINum;
  // 	colnum[NumberOfColours++] = O2INum;
  //       }
      
  //     } // if(TestProblemData.GloverChemistryModel)


  //     /* Add Cosmic Ray Energy Density as a colour variable. */
  //     if(CRModel){
  //       int DensNum, GENum, Vel1Num, Vel2Num, Vel3Num, TENum, CRNum;
  //       if (this->IdentifyPhysicalQuantities(DensNum, GENum, Vel1Num, Vel2Num,
  //                        Vel3Num, TENum, CRNum ) == FAIL )
  //         ENZO_FAIL("Error in IdentifyPhysicalQuantities.\n");
  //       colnum[NumberOfColours++] = CRNum;
  //     } // end CR if

  //     /* Add shock variables as a colour variable. */

  //     if(ShockMethod){
  //       int MachNum, PSTempNum,PSDenNum;
      
  //       if (IdentifyShockSpeciesFields(MachNum,PSTempNum,PSDenNum) == FAIL) {
  // 	ENZO_FAIL("Error in IdentifyShockSpeciesFields.")
  //       }
      
  //       colnum[NumberOfColours++] = MachNum;
  //       if(StorePreShockFields){
  // 	colnum[NumberOfColours++] = PSTempNum;
  // 	colnum[NumberOfColours++] = PSDenNum;
  //       }
  //     }
  //     /* Determine if Gamma should be a scalar or a field. */
    
  //     int UseGammaField = FALSE;
  //     float *GammaField = NULL;
  //     if (HydroMethod == Zeus_Hydro && MultiSpecies > 1) {
  //       UseGammaField = TRUE;
  //       GammaField = new float[size];
  //       if (this->ComputeGammaField(GammaField) == FAIL) {
  // 	ENZO_FAIL("Error in grid->ComputeGammaField.");
  //       }
  //     } else {
  //       GammaField = new float[1];
  //       GammaField[0] = gamma_;

  //     }
    
  //     /* Set lowest level flag (used on Zeus hydro). */

  //     int LowestLevel = (level > MaximumRefinementLevel-1) ? TRUE : FALSE;

  //     /* Set minimum support (used natively in zeus hydro). */

  //     float MinimumSupportEnergyCoefficient = 0;
  //     if (UseMinimumPressureSupport == TRUE && level > MaximumRefinementLevel-1)
  //       if (this->SetMinimumSupport(MinimumSupportEnergyCoefficient) == FAIL) {
  // 	ENZO_FAIL("Error in grid->SetMinimumSupport,");
  //       }

  //     /* allocate space for fluxes */

  //     /* Set up our restart dump fluxes container */
  //     this->SubgridFluxStorage = SubgridFluxes;
  //     this->NumberOfSubgrids = NumberOfSubgrids;

  //     for (i = 0; i < NumberOfSubgrids; i++) {
  //       for (dim = 0; dim < GridRank; dim++)  {

  // 	/* compute size (in floats) of flux storage */

  //         size = 1;
  //         for (j = 0; j < GridRank; j++)
  //           size *= SubgridFluxes[i]->LeftFluxEndGlobalIndex[dim][j] -
  //                   SubgridFluxes[i]->LeftFluxStartGlobalIndex[dim][j] + 1;

  // 	/* set unused dims (for the solver, which is hardwired for 3d). */

  //         for (j = GridRank; j < 3; j++) {
  //           SubgridFluxes[i]->LeftFluxStartGlobalIndex[dim][j] = 0;
  //           SubgridFluxes[i]->LeftFluxEndGlobalIndex[dim][j] = 0;
  //           SubgridFluxes[i]->RightFluxStartGlobalIndex[dim][j] = 0;
  //           SubgridFluxes[i]->RightFluxEndGlobalIndex[dim][j] = 0;
  //         }

  // 	/* Allocate space (if necessary). */

  //         for (field = 0; field < NumberOfBaryonFields; field++) {
  // 	  //
  // 	  if (SubgridFluxes[i]->LeftFluxes[field][dim] == NULL)
  // 	    SubgridFluxes[i]->LeftFluxes[field][dim]  = new float[size];
  // 	  if (SubgridFluxes[i]->RightFluxes[field][dim] == NULL)
  // 	    SubgridFluxes[i]->RightFluxes[field][dim] = new float[size];
  // 	  for (n = 0; n < size; n++) {
  // 	    SubgridFluxes[i]->LeftFluxes[field][dim][n] = 0;
  // 	    SubgridFluxes[i]->RightFluxes[field][dim][n] = 0;
  // 	  }
  //         }

  // 	for (field = NumberOfBaryonFields; field < MAX_NUMBER_OF_BARYON_FIELDS;
  // 	     field++) {
  //           SubgridFluxes[i]->LeftFluxes[field][dim] = NULL;
  //           SubgridFluxes[i]->RightFluxes[field][dim] = NULL;
  // 	}

  //       }  // next dimension

  //       /* make things pretty */

  //       for (dim = GridRank; dim < 3; dim++)
  //         for (field = 0; field < MAX_NUMBER_OF_BARYON_FIELDS; field++) {
  //           SubgridFluxes[i]->LeftFluxes[field][dim] = NULL;
  //           SubgridFluxes[i]->RightFluxes[field][dim] = NULL;
  // 	}

  //     } // end of loop over subgrids

  //     /* compute global start index for left edge of entire grid 
  //        (including boundary zones) */

  //     for (dim = 0; dim < GridRank; dim++)
  //       GridGlobalStart[dim] = nlongint((GridLeftEdge[dim]-DomainLeftEdge[dim])/(*(CellWidth[dim]))) -
  // 	GridStartIndex[dim];

  //     /* fix grid quantities so they are defined to at least 3 dims */

  //     for (i = GridRank; i < 3; i++) {
  //       GridDimension[i]   = 1;
  //       GridStartIndex[i]  = 0;
  //       GridEndIndex[i]    = 0;
  //       GridVelocity[i]    = 0.0;
  //       GridGlobalStart[i] = 0;
  //     }

  //     /* If using comoving coordinates, multiply dx by a(n+1/2).
  //        In one fell swoop, this recasts the equations solved by solver
  //        in comoving form (except for the expansion terms which are taken
  //        care of elsewhere). */


  //     /* Prepare Gravity. */

  //     int GravityOn = 0, FloatSize = sizeof(float);
  //     if (SelfGravity || UniformGravity || PointSourceGravity || DiskGravity || ExternalGravity )
  //       GravityOn = 1;
  // #ifdef TRANSFER
  //     if (RadiationPressure)
  //       GravityOn = 1;
  // #endif    

  //     //Some setup for MHDCT

  //     float *MagneticFlux[3][2];
  //     if ( UseMHDCT ) {
  //         MHDCT_ConvertEnergyToConservedS();  //Energy toggle.  Probably will be removed soon.
  //         for(field=0;field<3;field++){
  //             if(ElectricField[field] == NULL ) 
  //                 ElectricField[field] = new float[ElectricSize[field]];
  //             for(i=0;i<ElectricSize[field]; i++) ElectricField[field][i] = 0.0;
  //         }
  //         for(field=0;field<3;field++){
  //           MagneticFlux[field][0] = new float[2*MagneticSize[field]];
  //           MagneticFlux[field][1] =  MagneticFlux[field][0] +MagneticSize[field];
  //           for (i=0; i< 2*MagneticSize[field]; i++) MagneticFlux[field][0][i] = 0.0;
  //         }
  //         CenterMagneticField();
  // #ifdef BIERMANN
        
  //         /* Compute Units. */
        
  //         float DensityUnits = 1, LengthUnits = 1, TemperatureUnits = 1, TimeUnits = 1,
  //           VelocityUnits = 1, BFieldUnits = 1;
        
  //         if(ComovingCoordinates){
  //           if (MHDCosmologyGetUnits(&DensityUnits, &LengthUnits, &TemperatureUnits,
  //           		     &TimeUnits, &VelocityUnits, Time,&BFieldUnits) == FAIL) {
  //             fprintf(stderr, "Error in MHD CosmologyGetUnits.\n");
  //             return FAIL;
  //           }
  //           /* Transform speed of light, hydrogen mass and electron change in units of ENZO */
  //           // Biermann battery constants in cgs units, convert to enzo units later
  //           float speedoflight = clight/VelocityUnits;
  //           float hydrogenmass = mh/DensityUnits*POW(LengthUnits,3);
  //           float electroncharge = 4.803e-10*
  //                 TimeUnits*BFieldUnits/(speedoflight*DensityUnits*POW(LengthUnits,3));
  //           float chi=1.0;
  //         }
  // #endif //BIERMANN
  //     }//UseMHDCT



  //     float* Fluxes[3] = {MagneticFlux[0][0],MagneticFlux[1][0],MagneticFlux[2][0]};
  //     int CurlStart[3] = {0,0,0}, 
  //     CurlEnd[3] = {mx-1,my-1,mz-1};
  //     if ( UseMHDCT ){
  //         if (HydroMethod == MHD_Li){
  //           this->SolveMHD_Li(CycleNumber, NumberOfSubgrids, SubgridFluxes, 
  //                 CellWidthTemp, GridGlobalStart, gravity_, 
  //                 NumberOfColours, colnum, Fluxes);
  //         }

  //         if( HydroMethod != NoHydro )
  //             switch( MHD_CT_Method ){
  //                 case CT_BalsaraSpicer: //1
  //                 case CT_Athena_LF:     //2
  //                 case CT_Athena_Switch: //3
  //                     ComputeElectricField(dtFixed, Fluxes);
  //                     break;
  //                 case CT_Biermann:      //4
  // #ifdef BIERMANN
  //                     FORTRAN_NAME(woc_create_e_biermann)(MagneticFlux[0][0], MagneticFlux[1][0], MagneticFlux[2][0],
  //                                  MagneticFlux[0][1], MagneticFlux[1][1], MagneticFlux[2][1],
  //                                  ElectricField[0], ElectricField[1], ElectricField[2],
  //                                  hxa, CellWidthTemp[1], CellWidthTemp[2],
  //                                  de,ei,
  //                                  GridDimension, GridDimension +1, GridDimension +2,
  //                                  GridStartIndex, GridEndIndex,
  //                                  GridStartIndex+1, GridEndIndex+1,
  //                                  GridStartIndex+2, GridEndIndex+2, &dtFixed, &UseDT,
  //                                  &gamma_, &speedoflight,&hydrogenmass, &electroncharge, &chi, a);
  //                     break;
  // #endif //BIERMANN
  //                 case CT_None:
  //                 default:
  //                     if(MyProcessorNumber == ROOT_PROCESSOR )
  //                         fprintf(stderr, "Warning: No CT method used with MHD_Li.\n");
  //                 break;
  //             }
  //         MHD_UpdateMagneticField(level, NULL, TRUE);
  //         CenterMagneticField();

  //         MHDCT_ConvertEnergyToSpecificS();
  //         for(field=0;field<3;field++){
  //           delete [] MagneticFlux[field][0];
  //         }
  //     }
  //     /* Call Solver on this grid.
  //        Notice that it is hard-wired for three dimensions, but it does
  //        the right thing for < 3 dimensions. */
  //     /* note: Start/EndIndex are zero based */
        
  if (method_ == "ppm") {

    ppm_method_ (block);
    
  }

  //     /* PPM LR has been withdrawn. */

  //     if (HydroMethod == PPM_LagrangeRemap) {
  // #ifdef PPM_LR
  //       FORTRAN_NAME(woc_ppm_lr)(
  // 			density, totalenergy, velocity1, velocity2, velocity3,
  //                           gasenergy,
  // 			&gravity_, AccelerationField[0],
  //                            AccelerationField[1],
  //                            AccelerationField[2],
  // 			&gamma_, &dtFixed, &CycleNumber,
  //                           hxa, CellWidthTemp[1], CellWidthTemp[2],
  // 			&GridRank, &mx, &my,
  //                            &mz, GridStartIndex, GridEndIndex,
  // 			GridVelocity, &PPMFlatteningParameter,
  //                            &ppm_pressure_free_,
  // 			&PPMDiffusionParameter, &PPMSteepeningParameter,
  //                            &dual_energy_, &dual_energy_eta1_,
  //                            &dual_energy_eta2_,
  // 			&NumberOfSubgrids, leftface, rightface,
  // 			istart, iend, jstart, jend,
  // 			standard, dindex, Eindex, uindex, vindex, windex,
  // 			  geindex, temp,
  //                         &NumberOfColours, colourpt, coloff, colindex);
  // #else /* PPM_LR */
  //       ENZO_FAIL("PPM LR is not supported.");
  // #endif /* PPM_LR */
  //     }

  //     if (HydroMethod == Zeus_Hydro)
  //       if (this->ZeusSolver(gamma_Field, UseGammaField, CycleNumber, 
  //                hxa, CellWidthTemp[1], CellWidthTemp[2],
  //                gravity_, NumberOfSubgrids, GridGlobalStart,
  //                SubgridFluxes,
  //                NumberOfColours, colnum, LowestLevel,
  //                MinimumSupportEnergyCoefficient) == FAIL)
  // 	ENZO_FAIL("ZeusSolver() failed!\n");
	


  //     /* Clean up allocated fields. */

  //     delete [] GammaField;   

  //     for (dim = 0; dim < MAX_DIMENSION; dim++)
  //       delete [] CellWidthTemp[dim];

  //   /* If we're supposed to be outputting on Density, we need to update
  //      the current maximum value of that Density. */

  //     if (OutputOnDensity == 1 || 
  //         StopFirstTimeAtDensity > 0. || 
  //         StopFirstTimeAtMetalEnrichedDensity > 0.) {
  //       int DensNum = FindField(Density, FieldType, NumberOfBaryonFields);

  //       int MetalNum = 0, SNColourNum = 0;
  //       int MetalFieldPresent = FALSE;
  //       float *MetalPointer;
  //       float *TotalMetals = NULL;

  //       if (StopFirstTimeAtMetalEnrichedDensity > 0.) {

  //         // First see if there's a metal field (so we can conserve species in
  //         // the solver)
  //         MetalNum = FindField(Metallicity, FieldType, NumberOfBaryonFields);
  //         SNColourNum = FindField(SNColour, FieldType, NumberOfBaryonFields);
  //         MetalFieldPresent = (MetalNum != -1 || SNColourNum != -1);

  //         // Double check if there's a metal field when we have metal cooling
  //         if (MetalFieldPresent == FALSE) {
  //           ENZO_FAIL("StopFirstTimeAtMetalEnrichedDensity is set, but no metal field is present.\n");
  //         }

  //         /* If both metal fields (Pop I/II and III) exist, create a field
  //            that contains their sum */

  //         if (MetalNum != -1 && SNColourNum != -1) {
  //           TotalMetals = new float[size];
  //           for (int i = 0; i < size; i++)
  //             TotalMetals[i] = BaryonField[MetalNum][i] + BaryonField[SNColourNum][i];
  //           MetalPointer = TotalMetals;
  //         } // ENDIF both metal types
  //         else {
  //           if (MetalNum != -1)
  //             MetalPointer = BaryonField[MetalNum];
  //           else if (SNColourNum != -1)
  //             MetalPointer = BaryonField[SNColourNum];
  //         } // ENDELSE both metal types
 
  //       }

  //       for (i = 0; i < size; i++) {

  //         CurrentMaximumDensity =
  //             max(de[i], CurrentMaximumDensity);

  //         if (StopFirstTimeAtMetalEnrichedDensity > 0. &&
  //             (MetalPointer[i] / de[i]) > EnrichedMetalFraction) {
  //           CurrentMaximumMetalEnrichedDensity = 
  //             max(de[i], CurrentMaximumMetalEnrichedDensity);
  //         }

  //       }

  //       delete [] TotalMetals;

  //     } // end: if (OutputOnDensity == 1 || ...

  block->compute_done();


 
}

//----------------------------------------------------------------------

void EnzoMethodHydro::ppm_method_ ( Block * block )
{

  Field field = block->data()->field();
  
  // Assume gravity if acceleration fields exist
  
  int mx,my,mz;
  field.dimensions (0,&mx,&my,&mz);

  // compute pressure

  EnzoComputePressure compute_pressure (gamma_,	comoving_coordinates_);
  compute_pressure.compute(block);

  const int cycle = block->cycle();
  const int rank  = cello::rank();

  for (int i0=0; i0<3; i0++) {
    int i = (i0 + cycle) % rank;

    // update in x-direction
    if ((mx > 1) && (i % rank == 0)) {
      for (int iz=0; iz<mz; iz++) {
	ppm_euler_x_(block,iz);    }
    }
    // update in y-direction
    if ((my > 1) && (i % rank == 1)) {
      for (int ix=0; ix<mx; ix++) {
	ppm_euler_y_(block,ix);
      }
    }
    // update in z-direction
    if ((mz > 1) && (i % rank == 2 )) {
      for (int iy=0; iy<my; iy++) {
	ppm_euler_z_(block,iy);
      }
    }
  }
}

//----------------------------------------------------------------------

void EnzoMethodHydro::ppm_euler_x_(Block * block, int iz)
{
  // int dim = 0, idim = 1, jdim = 2;
  // int dim_p1 = dim+1;   // To match definition in calcdiss
  // int ierr = 0;

  // /* Find fields: density, total energy, velocity1-3. */

  // int DensNum, GENum, Vel1Num, Vel2Num, Vel3Num, TENum;
  
  // this->IdentifyPhysicalQuantities(DensNum, GENum, Vel1Num, Vel2Num, 
  // 				   Vel3Num, TENum);

  // int nxz, nyz, nzz, ixyz;

  // nxz = GridEndIndex[0] - GridStartIndex[0] + 1;
  // nyz = GridEndIndex[1] - GridStartIndex[1] + 1;
  // nzz = GridEndIndex[2] - GridStartIndex[2] + 1;

  // float MinimumPressure = tiny_number;
  
  // // Copy from field to slice

  // float *dslice, *eslice, *uslice, *vslice, *wslice, *grslice, *geslice, 
  //   *colslice, *pslice;


  Field field = block->data()->field();
  
  int mx,my,mz;
  field.dimensions (0,&mx,&my,&mz);

  int nx,ny,nz;
  field.size (&nx,&ny,&nz);

  int gx,gy,gz;
  field.ghost_depth (0,&gx,&gy,&gz);

  // determine temporary array size

  //   ... compute slice size
  const int ns = mx*my;

  int na = 0;

  // ...density, total energy, velocities, pressure
  na += 6*ns;

  // ...add slice for gravity if needed
  if (gravity_) na += 1*ns;

  // ... add slice for gas energy if needed
  if (dual_energy_) na += 1*ns;

  // ... add slices for colour fields
  Grouping * field_groups = block->data()->field().groups();
  int nc = field_groups->size("colour");
  na += nc*ns;

  // allocate array
  enzo_float * slice_array = new enzo_float [na];

  // initialize array of slices
  
  enzo_float * pa = slice_array;

  // ...density, pressure, and velocities
  enzo_float * dslice = pa; pa += ns;
  enzo_float * eslice = pa; pa += ns;
  enzo_float * pslice = pa; pa += ns;
  enzo_float * uslice = pa; pa += ns;
  enzo_float * vslice = pa; pa += ns;
  enzo_float * wslice = pa; pa += ns;

  // ...add slice for gravity if needed
  enzo_float * grslice = NULL;
  if (gravity_) {
    grslice = pa; pa +=ns;
  }
  
  // ... add slice for gas energy if needed
  enzo_float * geslice = NULL;
  if (dual_energy_) {
    geslice = pa; pa +=ns;
  }

  // add slices for colour fields
  enzo_float * colslice = NULL;
  if (nc > 0) {
    colslice = pa; pa += nc*ns;
  }

  enzo_float * de = (enzo_float *) field.values("density");
  enzo_float * te = (enzo_float *) field.values("total_energy");
  enzo_float * vx = (enzo_float *) field.values("velocity_x");
  enzo_float * vy = (enzo_float *) field.values("velocity_y");
  enzo_float * vz = (enzo_float *) field.values("velocity_z");
  enzo_float * pr = (enzo_float *) field.values("pressure");

  const int rank = cello::rank();
  
  for (int iy=0; iy<my; iy++) {
    for (int ix=0; ix<mx; ix++) {
      int i  = ix + mx*(iy + my*iz);
      int is = ix + mx*iy;
      dslice[is] = de[i];
      eslice[is] = te[i];
      pslice[is] = pr[i];
      uslice[is] = vx[i];
      vslice[is] = (rank >= 2) ? vy[i] : 0.0;
      wslice[is] = (rank >= 3) ? vz[i] : 0.0;
    } // ENDFOR i
  }

  if (gravity_) {
    enzo_float * ax = (enzo_float *) field.values("acceleration_x");
    for (int iy=0; iy<my; iy++) {
      for (int ix=0; ix<mx; ix++) {
	int i  = ix + mx*(iy + my*iz);
	int is = ix + mx*iy;
	grslice[is] = ax[i];
      }
    }
  }

  if (dual_energy_) {
    enzo_float * ei = (enzo_float *) field.values("internal_energy");
    for (int iy=0; iy<my; iy++) {
      for (int ix=0; ix<mx; ix++) {
	int i  = ix + mx*(iy + my*iz);
	int is = ix + mx*iy;
	geslice[is] = ei[i];
      }
    }
  }

  for (int ic=0; ic<nc; ic++) {
    enzo_float * c = (enzo_float *)
      field.values(field_groups->item("colour",ic));
    for (int iy=0; iy<my; iy++) {
      for (int ix=0; ix<mx; ix++) {
	int i = ix + mx*(iy + my*iz);
	int k = ix + mx*(iy + my*ic);
	colslice[k] = c[i];
      }
    }
  }
    
  ASSERT2("EnzoMethodHydro::ppm_xeuler_x",
	  "temporary slice array actual size %ld differs from expected size %d",
	  (pa-slice_array), na,
	  ((pa -slice_array) == na));

  // Allocate memory for fluxes

  enzo_float *dls, *drs, *flatten, *pbar, *pls, *prs, *ubar, *uls, *urs, *vls, 
    *vrs, *gels, *gers, *wls, *wrs, *diffcoef, *df, *ef, *uf, *vf, *wf, *gef,
    *ges, *colf, *colls, *colrs;

  int nf = (23 + 3*nc)*ns;
  
  enzo_float * fluxes_array = new enzo_float [nf];

  enzo_float * pf = fluxes_array;
  
  dls      = pf; pf += ns;
  drs      = pf; pf += ns;	
  flatten  = pf; pf += ns;	
  pbar     = pf; pf += ns;	
  pls      = pf; pf += ns;	
  prs      = pf; pf += ns;	
  ubar     = pf; pf += ns;	
  uls      = pf; pf += ns;	
  urs      = pf; pf += ns;	
  vls      = pf; pf += ns;	
  vrs      = pf; pf += ns;	
  gels     = pf; pf += ns;	
  gers     = pf; pf += ns;	
  wls      = pf; pf += ns;	
  wrs      = pf; pf += ns;	
  diffcoef = pf; pf += ns;	
  df       = pf; pf += ns;		
  ef       = pf; pf += ns;		
  uf       = pf; pf += ns;		
  vf       = pf; pf += ns;		
  wf       = pf; pf += ns;		
  gef      = pf; pf += ns;	
  ges      = pf; pf += ns;	
  colf     = pf; pf += nc*ns;
  colls    = pf; pf += nc*ns;
  colrs    = pf; pf += nc*ns;

  ASSERT2("EnzoMethodHydro::ppm_xeuler_x",
	  "temporary fluxes array actual size %ld differs from expected size %d",
	  (pf-fluxes_array), nf,
	  ((pf -fluxes_array) == nf));

  // Convert start and end indexes into 1-based for FORTRAN

  // int is, ie, js, je, is_m3, ie_p3, ie_p1, k_p1;

  // is = GridStartIndex[0] + 1;
  // ie = GridEndIndex[0] + 1;
  // js = 1;
  // je = my;
  // is_m3 = is - 3;
  // ie_p1 = ie + 1;
  // ie_p3 = ie + 3;
  // k_p1 = k + 1;

  // Compute the pressure on a slice

  int is = 1 + gx;
  int ie = 1 + gx+nx;
  int js = 1;
  int je = my;
  int ie_p1 = ie + 1;
  int k_p1  = iz + 1;
  

  if (dual_energy_) {

    FORTRAN_NAME(woc_pgas2d_dual)
      (dslice, eslice, geslice, pslice, uslice, vslice, 
       wslice, &dual_energy_eta1_,
       &dual_energy_eta2_,
       &mx,&my, &is, &ie, &js, &je, 
       &gamma_, &ppm_pressure_floor_);

  } else {

    FORTRAN_NAME(woc_pgas2d)
      (dslice, eslice, pslice, uslice, vslice, 
       wslice, &mx, &my,
       &is, &ie, &js, &je, &gamma_, &ppm_pressure_floor_);
  }

  
  // If requested, compute diffusion and slope flattening coefficients

  // Adjust cell widths for cosmological expansion if needed
  
  EnzoPhysicsCosmology * cosmology = enzo::cosmology();

  enzo_float cosmo_a    = 1.0;
  enzo_float cosmo_dadt = 0.0;
  
  if (cosmology) {
    cosmology->compute_expansion_factor
      (&cosmo_a, &cosmo_dadt, (enzo_float)block->time());
  }

  double h = 0.0;
  block->cell_width(&h);

  enzo_float hxa = cosmo_a*h;
  enzo_float hya = cosmo_a*h;
  enzo_float hza = cosmo_a*h;
  
  enzo_float dt = block->dt();
  
  enzo_float * flatten_array = new enzo_float[ns];

  int riemann_solver_fallback = 1;
  
  if (ppm_diffusion_ || ppm_flattening_) {

    int dim_p1 = 1;

    FORTRAN_NAME(woc_calcdiss)(dslice, eslice, uslice,
			   vy, vz,
			   pslice,
			   &hxa, &hya, &hza,
			   &mx,  &my, &mz,
  			   &is, &ie, &js, &je, &k_p1,
  			   &nz, &dim_p1, &mx, &my, &mz,
  			   &dt, &gamma_, &ppm_diffusion_,
  			   &ppm_flattening_, diffcoef, flatten_array);

  }

  // Compute Eulerian left and right states at zone edges via interpolation

  if (reconstruct_method_ == "ppm") {

    FORTRAN_NAME(woc_inteuler)
      (dslice, pslice, &gravity_, grslice, geslice, uslice,
       vslice, wslice, &hxa, flatten,
       &mx, &my,
       &is, &ie, &js, &je, &dual_energy_,
       &dual_energy_eta1_, &dual_energy_eta2_,
       &ppm_steepening_, &ppm_flattening_,
       &reconstruct_conservative_, &reconstruct_positive_,
       &dt, &gamma_, &ppm_pressure_free_, 
       dls, drs, pls, prs, gels, gers, uls, urs, vls, vrs,
       wls, wrs, &nc, colslice, colls, colrs);
  }

  // Compute (Lagrangian part of the) Riemann problem at each zone boundary

  if (riemann_solver_ == "two_shock") {

    FORTRAN_NAME(woc_twoshock)
      (dls, drs, pls, prs, uls, urs,
       &mx, &my,
       &is, &ie_p1, &js, &je,
       &dt, &gamma_, &ppm_pressure_floor_, &ppm_pressure_free_,
       pbar, ubar, &gravity_, grslice,
       &dual_energy_, &dual_energy_eta1_);
    
    FORTRAN_NAME(woc_flux_twoshock)
      (dslice, eslice, geslice, uslice, vslice, wslice,
       &hxa, diffcoef, 
       &mx, &my,
       &is, &ie, &js, &je, &dt, &gamma_,
       &ppm_diffusion_, &dual_energy_,
       &dual_energy_eta1_,
       &riemann_solver_fallback,
       dls, drs, pls, prs, gels, gers, uls, urs,
       vls, vrs, wls, wrs, pbar, ubar,
       df, ef, uf, vf, wf, gef, ges,
       &nc, colslice, colls, colrs, colf);
    
  } else if (riemann_solver_ == "hll") {

    FORTRAN_NAME(woc_flux_hll)
      (dslice, eslice, geslice, uslice, vslice, wslice,
       &hxa, diffcoef, 
       &mx, &my,
       &is, &ie, &js, &je, &dt, &gamma_,
       &ppm_diffusion_, &dual_energy_,
       &dual_energy_eta1_,
       &riemann_solver_fallback,
       dls, drs, pls, prs, uls, urs,
       vls, vrs, wls, wrs, gels, gers,
       df, uf, vf, wf, ef, gef, ges,
       &nc, colslice, colls, colrs, colf);

  } else if (riemann_solver_ == "hllc") {

    FORTRAN_NAME(woc_flux_hllc)
      (dslice, eslice, geslice, uslice, vslice, wslice,
       &hxa, diffcoef, 
       &mx, &my,
       &is, &ie, &js, &je, &dt, &gamma_,
       &ppm_diffusion_, &dual_energy_,
       &dual_energy_eta1_,
       &riemann_solver_fallback,
       dls, drs, pls, prs, uls, urs,
       vls, vrs, wls, wrs, gels, gers,
       df, uf, vf, wf, ef, gef, ges,
       &nc, colslice, colls, colrs, colf);

  } else {

    for (int i = 0; i < ns; i++) {
      df[i] = 0;
      ef[i] = 0;
      uf[i] = 0;
      vf[i] = 0;
      wf[i] = 0;
      gef[i] = 0;
      ges[i] = 0;
    }

  }

  // Compute Eulerian fluxes and update zone-centered quantities

  FORTRAN_NAME(woc_euler)
    (dslice, eslice, grslice, geslice, uslice, vslice, wslice,
     &hxa, diffcoef, 
     &mx, &my, 
     &is, &ie, &js, &je, &dt, &gamma_, 
     &ppm_diffusion_, &gravity_, &dual_energy_, 
     &dual_energy_eta1_, &dual_energy_eta2_,
     df, ef, uf, vf, wf, gef, ges,
     &nc, colslice, colf, &ppm_density_floor_);

  // /* If necessary, recompute the pressure to correctly set ge and e */

  // if (dual_energy_)
  //   FORTRAN_NAME(woc_pgas2d_dual)(dslice, eslice, geslice, pslice, uslice, vslice, 
  // 			      wslice, &dual_energy_eta1_, 
  // 			      &dual_energy_eta2_, &mx, 
  // 			      &my, &is_m3, &ie_p3, &js, &je, 
  // 			      &gamma_, &ppm_pressure_floor_);

  // /* Check this slice against the list of subgrids (all subgrid
  //    quantities are zero-based) */

  // int jstart, jend, offset, nfi, lface, rface, lindex, rindex, 
  //   fistart, fiend, fjstart, fjend, clindex, crindex;
  
  // for (n = 0; n < NumberOfSubgrids; n++) {

  //   fistart = SubgridFluxes[n]->RightFluxStartGlobalIndex[dim][idim] - 
  //     GridGlobalStart[idim];
  //   fiend = SubgridFluxes[n]->RightFluxEndGlobalIndex[dim][idim] -
  //     GridGlobalStart[idim];
  //   fjstart = SubgridFluxes[n]->RightFluxStartGlobalIndex[dim][jdim] - 
  //     GridGlobalStart[jdim];
  //   fjend = SubgridFluxes[n]->RightFluxEndGlobalIndex[dim][jdim] -
  //     GridGlobalStart[jdim];

  //   if (k >= fjstart && k <= fjend) {

  //     nfi = fiend - fistart + 1;
  //     for (j = fistart; j <= fiend; j++) {

  // 	offset = (j-fistart) + (k-fjstart)*nfi;

  // 	lface = SubgridFluxes[n]->LeftFluxStartGlobalIndex[dim][dim] -
  // 	  GridGlobalStart[dim];
  // 	lindex = j * GridDimension[dim] + lface;

  // 	rface = SubgridFluxes[n]->RightFluxStartGlobalIndex[dim][dim] -
  // 	  GridGlobalStart[dim] + 1;
  // 	rindex = j * GridDimension[dim] + rface;	

  // 	SubgridFluxes[n]->LeftFluxes [DensNum][dim][offset] = df[lindex];
  // 	SubgridFluxes[n]->RightFluxes[DensNum][dim][offset] = df[rindex];
  // 	SubgridFluxes[n]->LeftFluxes [TENum][dim][offset]   = ef[lindex];
  // 	SubgridFluxes[n]->RightFluxes[TENum][dim][offset]   = ef[rindex];
  // 	SubgridFluxes[n]->LeftFluxes [Vel1Num][dim][offset] = uf[lindex];
  // 	SubgridFluxes[n]->RightFluxes[Vel1Num][dim][offset] = uf[rindex];

  // 	if (nyz > 1) {
  // 	  SubgridFluxes[n]->LeftFluxes [Vel2Num][dim][offset] = vf[lindex];
  // 	  SubgridFluxes[n]->RightFluxes[Vel2Num][dim][offset] = vf[rindex];
  // 	} // ENDIF y-data

  // 	if (nzz > 1) {
  // 	  SubgridFluxes[n]->LeftFluxes [Vel3Num][dim][offset] = wf[lindex];
  // 	  SubgridFluxes[n]->RightFluxes[Vel3Num][dim][offset] = wf[rindex];
  // 	} // ENDIF z-data

  // 	if (dual_energy_) {
  // 	  SubgridFluxes[n]->LeftFluxes [GENum][dim][offset] = gef[lindex];
  // 	  SubgridFluxes[n]->RightFluxes[GENum][dim][offset] = gef[rindex];
  // 	} // ENDIF dual_energy_

  // 	for (ncolour = 0; ncolour < nc; ncolour++) {
  // 	  clindex = (j + ncolour * my) * GridDimension[dim] +
  // 	    lface;
  // 	  crindex = (j + ncolour * my) * GridDimension[dim] +
  // 	    rface;

  // 	  SubgridFluxes[n]->LeftFluxes [colnum[ncolour]][dim][offset] = 
  // 	    colf[clindex];
  // 	  SubgridFluxes[n]->RightFluxes[colnum[ncolour]][dim][offset] = 
  // 	    colf[crindex];
  // 	} // ENDFOR ncolour

  //     } // ENDFOR J

  //   } // ENDIF k inside

  // } // ENDFOR n

  // /* Copy from slice to field */

  // for (j = 0; j < my; j++) {

  //   index2 = j * mx;

  //   for (i = 0; i < mx; i++) {
  //     index3 = (k*my + j)*mx + i;
  //     de[index3] = dslice[index2+i];
  //     et[index3] = eslice[index2+i];
  //     vx[index3] = uslice[index2+i];
  //   } // ENDFOR i

  //   if (GridRank > 1)
  //     for (i = 0; i < mx; i++) {
  // 	index3 = (k*my + j)*mx + i;
  // 	vy[index3] = vslice[index2+i];
  //     }

  //   if (GridRank > 2)
  //     for (i = 0; i < mx; i++) {
  // 	index3 = (k*my + j)*mx + i;
  // 	vz[index3] = wslice[index2+i];
  //     }

  //   if (dual_energy_)
  //     for (i = 0; i < mx; i++) {
  // 	index3 = (k*my + j)*mx + i;
  // 	ei[index3] = geslice[index2+i];
  //     }

  //   for (n = 0; n < nc; n++) {
  //     index2 = (n*my + j) * mx;
  //     for (i = 0; i < mx; i++) {
  // 	index3 = (k*my + j) * mx + i;
  // 	BaryonField[colnum[n]][index3] = colslice[index2+i];
  //     }
  //   } // ENDFOR colours
  // } // ENDFOR j

  // deallocate array
  delete [] flatten_array;
  delete [] fluxes_array;
  delete [] slice_array;
}

//----------------------------------------------------------------------

void EnzoMethodHydro::ppm_euler_y_ (Block * block, int ix)
{

  // int dim = 1, idim = 0, jdim = 2;
  // int dim_p1 = dim+1;   // To match definition in calcdiss

  // /* Find fields: density, total energy, velocity1-3. */
  
  // int DensNum, GENum, Vel1Num, Vel2Num, Vel3Num, TENum;

  // this->IdentifyPhysicalQuantities(DensNum, GENum, Vel1Num, Vel2Num, 
  // 				   Vel3Num, TENum);

  // int nxz, nyz, nzz, ixyz;

  // nxz = GridEndIndex[0] - GridStartIndex[0] + 1;
  // nyz = GridEndIndex[1] - GridStartIndex[1] + 1;
  // nzz = GridEndIndex[2] - GridStartIndex[2] + 1;

  // float MinimumPressure = tiny_number;
  
  // // Copy from field to slice

  // float *dslice, *eslice, *uslice, *vslice, *wslice, *grslice, *geslice, 
  //   *colslice, *pslice;

  // int size = my * mz;
  // dslice = new float[size];
  // eslice = new float[size];
  // uslice = new float[size];
  // vslice = new float[size];
  // wslice = new float[size];
  // pslice = new float[size];
  // if (gravity_) {
  //   grslice = new float[size];  
  // }
  // if (dual_energy_) {
  //   geslice = new float[size];  
  // }
  // if (nc > 0) {
  //   colslice = new float[nc * size];  
  // }

  // int j, k, n, ncolour, index2, index3;
  // for (k = 0; k < mz; k++) {

  //   index2 = k * my;

  //   for (j = 0; j < my; j++) {
  //     index3 = (k*my + j) * mx + i;
  //     dslice[index2+j] = de[index3];
  //     eslice[index2+j] = et[index3];
  //     pslice[index2+j] = pressure[index3];
  //     wslice[index2+j] = vx[index3];
  //   } // ENDFOR i

  //   // Set velocities to zero if rank < 3 since hydro routines are
  //   // hard-coded for 3-d

  //   if (GridRank > 1) 
  //     for (j = 0; j < my; j++) {
  // 	index3 = (k*my + j) * mx + i;
  // 	uslice[index2+j] = vy[index3];
  //     }
  //   else
  //     for (j = 0; j < my; j++)
  // 	uslice[index2+j] = 0;
  
  //   if (GridRank > 2)
  //     for (j = 0; j < my; j++) {
  // 	index3 = (k*my + j) * mx + i;
  // 	vslice[index2+j] = vz[index3];
  //     }
  //   else
  //     for (j = 0; j < my; j++)
  // 	vslice[index2+j] = 0;
    
  //   if (gravity_)
  //     for (j = 0; j < my; j++) {
  // 	index3 = (k*my + j) * mx + i;
  // 	grslice[index2+j] = AccelerationField[dim][index3];
  //     }

  //   if (dual_energy_)
  //     for (j = 0; j < my; j++) {
  // 	index3 = (k*my + j) * mx + i;
  // 	geslice[index2+j] = ei[index3];
  //     }

  //   for (n = 0; n < nc; n++) {
  //     index2 = (n*mz + k) * my;
  //     for (j = 0; j < my; j++) {
  // 	index3 = (k*my + j) * mx + i;
  // 	colslice[index2+j] = BaryonField[colnum[n]][index3];
  //     }
  //   } // ENDFOR colours

  // } // ENDFOR j

  // /* Allocate memory for fluxes */

  // float *dls, *drs, *flatten, *pbar, *pls, *prs, *ubar, *uls, *urs, *vls, 
  //   *vrs, *gels, *gers, *wls, *wrs, *diffcoef, *df, *ef, *uf, *vf, *wf, *gef,
  //   *ges, *colf, *colls, *colrs;

  // dls = new float[size];	
  // drs = new float[size];	
  // flatten = new float[size];	
  // pbar = new float[size];	
  // pls = new float[size];	
  // prs = new float[size];	
  // ubar = new float[size];	
  // uls = new float[size];	
  // urs = new float[size];	
  // vls = new float[size];	
  // vrs = new float[size];	
  // gels = new float[size];	
  // gers = new float[size];	
  // wls = new float[size];	
  // wrs = new float[size];	
  // diffcoef = new float[size];	
  // df = new float[size];		
  // ef = new float[size];		
  // uf = new float[size];		
  // vf = new float[size];		
  // wf = new float[size];		
  // gef = new float[size];	
  // ges = new float[size];
  // colf = new float[nc*size];  
  // colls = new float[nc*size];  
  // colrs = new float[nc*size];  

  // /* Convert start and end indexes into 1-based for FORTRAN */

  // int is, ie, js, je, is_m3, ie_p3, ie_p1, k_p1;

  // is = GridStartIndex[1] + 1;
  // ie = GridEndIndex[1] + 1;
  // js = 1;
  // je = mz;
  // is_m3 = is - 3;
  // ie_p1 = ie + 1;
  // ie_p3 = ie + 3;
  // k_p1 = i + 1;

  // /* Compute the pressure on a slice */

  // /*
  // if (dual_energy_)
  //   FORTRAN_NAME(woc_pgas2d_dual)(dslice, eslice, geslice, pslice, uslice, vslice, 
  // 			      wslice, &dual_energy_eta1_, 
  // 			      &dual_energy_eta2_, &my, 
  // 			      &mz, &is_m3, &ie_p3, &js, &je, 
  // 			      &gamma_, &ppm_pressure_floor_);
  // else
  //   FORTRAN_NAME(woc_pgas2d)(dslice, eslice, pslice, uslice, vslice,
  // 			 wslice, &my, &mz, 
  // 			 &is_m3, &ie_p3, &js, &je, &gamma_, &ppm_pressure_floor_);
  // */
  // /* If requested, compute diffusion and slope flattening coefficients */

  // if (ppm_diffusion_ != 0 || PPMFlatteningParameter != 0)
  //   FORTRAN_NAME(woc_calcdiss)(dslice, eslice, uslice, vz,
  // 			   vx, pslice, CellWidthTemp[1],
  // 			   CellWidthTemp[2], hxa, 
  // 			   &my, &mz,
  // 			   &mx, &is, &ie, &js, &je, &k_p1,
  // 			   &nxz, &dim_p1, &mx,
  // 			   &my, &mz,
  // 			   &dt, &gamma_, &ppm_diffusion_,
  // 			   &PPMFlatteningParameter, diffcoef, flatten);

  // /* Compute Eulerian left and right states at zone edges via interpolation */

  // if (ReconstructionMethod == PPM)
  //   FORTRAN_NAME(woc_inteuler)(dslice, pslice, &gravity_, grslice, geslice, uslice,
  // 			   vslice, wslice, CellWidthTemp[1], flatten,
  // 			   &my, &mz,
  // 			   &is, &ie, &js, &je, &dual_energy_, 
  // 			   &dual_energy_eta1_, &dual_energy_eta2_,
  // 			   &PPMSteepeningParameter, &PPMFlatteningParameter,
  // 			   &ConservativeReconstruction, &PositiveReconstruction,
  // 			   &dt, &gamma_, &ppm_pressure_free_, 
  // 			   dls, drs, pls, prs, gels, gers, uls, urs, vls, vrs,
  // 			   wls, wrs, &nc, colslice, colls, colrs);

  // /* Compute (Lagrangian part of the) Riemann problem at each zone boundary */

  // switch (RiemannSolver) {
  // case TwoShock:
  //   FORTRAN_NAME(woc_twoshock)(dls, drs, pls, prs, uls, urs,
  // 			   &my, &mz,
  // 			   &is, &ie_p1, &js, &je,
  // 			   &dt, &gamma_, &ppm_pressure_floor_, &ppm_pressure_free_,
  // 			   pbar, ubar, &gravity_, grslice,
  // 			   &dual_energy_, &dual_energy_eta1_);
    
  //   FORTRAN_NAME(woc_flux_twoshock)(dslice, eslice, geslice, uslice, vslice, wslice,
  // 				CellWidthTemp[1], diffcoef, 
  // 				&my, &mz,
  // 				&is, &ie, &js, &je, &dt, &gamma_,
  // 				&ppm_diffusion_, &dual_energy_,
  // 				&dual_energy_eta1_,
  // 				&riemann_solver_fallback,
  // 				dls, drs, pls, prs, gels, gers, uls, urs,
  // 				vls, vrs, wls, wrs, pbar, ubar,
  // 				df, ef, uf, vf, wf, gef, ges,
  // 				&nc, colslice, colls, colrs, colf);
  //   break;

  // case HLL:
  //   FORTRAN_NAME(woc_flux_hll)(dslice, eslice, geslice, uslice, vslice, wslice,
  // 			   CellWidthTemp[1], diffcoef, 
  // 			   &my, &mz,
  // 			   &is, &ie, &js, &je, &dt, &gamma_,
  // 			   &ppm_diffusion_, &dual_energy_,
  // 			   &dual_energy_eta1_,
  // 			   &riemann_solver_fallback,
  // 			   dls, drs, pls, prs, uls, urs,
  // 			   vls, vrs, wls, wrs, gels, gers,
  // 			   df, uf, vf, wf, ef, gef, ges,
  // 			   &nc, colslice, colls, colrs, colf);
  //   break;

  // case HLLC:
  //   FORTRAN_NAME(woc_flux_hllc)(dslice, eslice, geslice, uslice, vslice, wslice,
  // 			    CellWidthTemp[1], diffcoef, 
  // 			    &my, &mz,
  // 			    &is, &ie, &js, &je, &dt, &gamma_,
  // 			    &ppm_diffusion_, &dual_energy_,
  // 			    &dual_energy_eta1_,
  // 			    &riemann_solver_fallback,
  // 			    dls, drs, pls, prs, uls, urs,
  // 			    vls, vrs, wls, wrs, gels, gers,
  // 			    df, uf, vf, wf, ef, gef, ges,
  // 			    &nc, colslice, colls, colrs, colf);
  //   break;

  // default:
  //   for (int index = 0; index < size; index++) {
  //     df[index] = 0;
  //     ef[index] = 0;
  //     uf[index] = 0;
  //     vf[index] = 0;
  //     wf[index] = 0;
  //     gef[index] = 0;
  //     ges[index] = 0;
  //   }
  //   break;

  // } // ENDCASE


  // /* Compute Eulerian fluxes and update zone-centered quantities */

  // FORTRAN_NAME(woc_euler)(dslice, eslice, grslice, geslice, uslice, vslice, wslice,
  // 		      CellWidthTemp[1], diffcoef, 
  // 		      &my, &mz, 
  // 		      &is, &ie, &js, &je, &dt, &gamma_, 
  // 		      &ppm_diffusion_, &gravity_, &dual_energy_, 
  // 		      &dual_energy_eta1_, &dual_energy_eta2_,
  // 		      df, ef, uf, vf, wf, gef, ges,
  // 		      &nc, colslice, colf, &density_floor_);

  // /* If necessary, recompute the pressure to correctly set ge and e */

  // if (dual_energy_)
  //   FORTRAN_NAME(woc_pgas2d_dual)(dslice, eslice, geslice, pslice, uslice, vslice, 
  // 			      wslice, &dual_energy_eta1_, 
  // 			      &dual_energy_eta2_, &my, 
  // 			      &mz, &is_m3, &ie_p3, &js, &je, 
  // 			      &gamma_, &ppm_pressure_floor_);

  // /* Check this slice against the list of subgrids (all subgrid
  //    quantities are zero-based) */

  // int jstart, jend, offset, nfi, lface, rface, lindex, rindex, 
  //   fistart, fiend, fjstart, fjend, clindex, crindex;
  
  // for (n = 0; n < NumberOfSubgrids; n++) {

  //   fistart = SubgridFluxes[n]->RightFluxStartGlobalIndex[dim][idim] - 
  //     GridGlobalStart[idim];
  //   fiend = SubgridFluxes[n]->RightFluxEndGlobalIndex[dim][idim] -
  //     GridGlobalStart[idim];
  //   fjstart = SubgridFluxes[n]->RightFluxStartGlobalIndex[dim][jdim] - 
  //     GridGlobalStart[jdim];
  //   fjend = SubgridFluxes[n]->RightFluxEndGlobalIndex[dim][jdim] -
  //     GridGlobalStart[jdim];

  //   if (i >= fistart && i <= fiend) {

  //     nfi = fiend - fistart + 1;
  //     for (k = fjstart; k <= fjend; k++) {

  // 	offset = (i-fistart) + (k-fjstart)*nfi;

  // 	lface = SubgridFluxes[n]->LeftFluxStartGlobalIndex[dim][dim] -
  // 	  GridGlobalStart[dim];
  // 	lindex = k * GridDimension[dim] + lface;

  // 	rface = SubgridFluxes[n]->RightFluxStartGlobalIndex[dim][dim] -
  // 	  GridGlobalStart[dim] + 1;
  // 	rindex = k * GridDimension[dim] + rface;	

  // 	SubgridFluxes[n]->LeftFluxes [DensNum][dim][offset] = df[lindex];
  // 	SubgridFluxes[n]->RightFluxes[DensNum][dim][offset] = df[rindex];
  // 	SubgridFluxes[n]->LeftFluxes [TENum][dim][offset]   = ef[lindex];
  // 	SubgridFluxes[n]->RightFluxes[TENum][dim][offset]   = ef[rindex];

  // 	if (nxz > 1) {
  // 	  SubgridFluxes[n]->LeftFluxes [Vel1Num][dim][offset] = wf[lindex];
  // 	  SubgridFluxes[n]->RightFluxes[Vel1Num][dim][offset] = wf[rindex];
  // 	} // ENDIF x-data

  // 	SubgridFluxes[n]->LeftFluxes [Vel2Num][dim][offset] = uf[lindex];
  // 	SubgridFluxes[n]->RightFluxes[Vel2Num][dim][offset] = uf[rindex];

  // 	if (nzz > 1) {
  // 	  SubgridFluxes[n]->LeftFluxes [Vel3Num][dim][offset] = vf[lindex];
  // 	  SubgridFluxes[n]->RightFluxes[Vel3Num][dim][offset] = vf[rindex];
  // 	} // ENDIF z-data

  // 	if (dual_energy_) {
  // 	  SubgridFluxes[n]->LeftFluxes [GENum][dim][offset] = gef[lindex];
  // 	  SubgridFluxes[n]->RightFluxes[GENum][dim][offset] = gef[rindex];
  // 	} // ENDIF dual_energy_

  // 	for (ncolour = 0; ncolour < nc; ncolour++) {
  // 	  clindex = (k + ncolour * mz) * GridDimension[dim] +
  // 	    lface;
  // 	  crindex = (k + ncolour * mz) * GridDimension[dim] +
  // 	    rface;

  // 	  SubgridFluxes[n]->LeftFluxes [colnum[ncolour]][dim][offset] = 
  // 	    colf[clindex];
  // 	  SubgridFluxes[n]->RightFluxes[colnum[ncolour]][dim][offset] = 
  // 	    colf[crindex];
  // 	} // ENDFOR ncolour

  //     } // ENDFOR J

  //   } // ENDIF k inside

  // } // ENDFOR n

  // /* Copy from slice to field */

  // for (k = 0; k < mz; k++) {
  //   index2 = k * my;
  //   for (j = 0; j < my; j++) {
  //     index3 = (k*my + j)*mx + i;
  //     de[index3] = dslice[index2+j];
  //     et[index3] = eslice[index2+j];
  //     vx[index3] = wslice[index2+j];
  //   } // ENDFOR i

  //   if (GridRank > 1)
  //     for (j = 0; j < my; j++) {
  // 	index3 = (k*my + j)*mx + i;
  // 	vy[index3] = uslice[index2+j];
  //     }

  //   if (GridRank > 2)
  //     for (j = 0; j < my; j++) {
  // 	index3 = (k*my + j)*mx + i;
  // 	vz[index3] = vslice[index2+j];
  //     }

  //   if (dual_energy_)
  //     for (j = 0; j < my; j++) {
  // 	index3 = (k*my + j)*mx + i;
  // 	ei[index3] = geslice[index2+j];
  //     }

  //   for (n = 0; n < nc; n++) {
  //     index2 = (n*mz + k) * my;
  //     for (j = 0; j < my; j++) {
  // 	index3 = (k*my + j) * mx + i;
  // 	BaryonField[colnum[n]][index3] = colslice[index2+j];
  //     }
  //   } // ENDFOR colours    

  // } // ENDFOR j

  // /* Delete all temporary slices */

  // delete [] dslice;
  // delete [] eslice;
  // delete [] uslice;
  // delete [] vslice;
  // delete [] wslice;
  // delete [] pslice;
  // if (gravity_)
  //   delete [] grslice;
  // if (dual_energy_)
  //   delete [] geslice;
  // if (nc > 0)
  //   delete [] colslice;

  // delete [] dls;
  // delete [] drs;
  // delete [] flatten;
  // delete [] pbar;
  // delete [] pls;
  // delete [] prs;
  // delete [] ubar;
  // delete [] uls;
  // delete [] urs;
  // delete [] vls;
  // delete [] vrs;
  // delete [] gels;
  // delete [] gers;
  // delete [] wls;
  // delete [] wrs;
  // delete [] diffcoef;
  // delete [] df;
  // delete [] ef;
  // delete [] uf;
  // delete [] vf;
  // delete [] wf;
  // delete [] gef;
  // delete [] ges;
  // delete [] colf;
  // delete [] colls;
  // delete [] colrs;

  // return SUCCESS;

}

//----------------------------------------------------------------------

void EnzoMethodHydro::ppm_euler_z_ (Block * block, int iy)
{

  // int dim = 2, idim = 0, jdim = 1;
  // int dim_p1 = dim+1;   // To match definition in calcdiss

  // /* Find fields: density, total energy, velocity1-3. */
  
  // int DensNum, GENum, Vel1Num, Vel2Num, Vel3Num, TENum;

  // this->IdentifyPhysicalQuantities(DensNum, GENum, Vel1Num, Vel2Num, 
  // 				   Vel3Num, TENum);

  // int nxz, nyz, nzz, ixyz;

  // nxz = GridEndIndex[0] - GridStartIndex[0] + 1;
  // nyz = GridEndIndex[1] - GridStartIndex[1] + 1;
  // nzz = GridEndIndex[2] - GridStartIndex[2] + 1;

  // float MinimumPressure = tiny_number;
  
  // // Copy from field to slice

  // float *dslice, *eslice, *uslice, *vslice, *wslice, *grslice, *geslice, 
  //   *colslice, *pslice;

  // int size = mz * mx;
  // dslice = new float[size];  
  // eslice = new float[size];  
  // uslice = new float[size];  
  // vslice = new float[size];  
  // wslice = new float[size];  
  // pslice = new float[size];  
  // if (gravity_) {
  //   grslice = new float[size];  
  // }
  // if (dual_energy_) {
  //   geslice = new float[size];  
  // }
  // if (NumberOfColours > 0) {
  //   colslice = new float[NumberOfColours * size];  
  // }

  // int i, k, n, ncolour, index2, index3;

  // for (i = 0; i < mx; i++) {
  //   index2 = i * mz;
  //   for (k = 0; k < mz; k++) {
  //     index3 = (k*my + j) * mx + i;
  //     dslice[index2+k] = de[index3];
  //     eslice[index2+k] = et[index3];
  //     pslice[index2+k] = pressure[index3];
  //     vslice[index2+k] = vx[index3];
  //   } // ENDFOR i

  //   // Set velocities to zero if rank < 3 since hydro routines are
  //   // hard-coded for 3-d

  //   if (GridRank > 1)
  //     for (k = 0; k < mz; k++) {
  // 	index3 = (k*my + j) * mx + i;
  // 	wslice[index2+k] = vy[index3];
  //     }
  //   else
  //     for (k = 0; k < mz; k++)
  // 	wslice[index2+k] = 0;
  
  //   if (GridRank > 2)
  //     for (k = 0; k < mz; k++) {
  // 	index3 = (k*my + j) * mx + i;
  // 	uslice[index2+k] = vz[index3];
  //     }
  //   else
  //     for (k = 0; k < mz; k++)
  // 	uslice[index2+k] = 0;

  //   if (gravity_)
  //     for (k = 0; k < mz; k++) {
  // 	index3 = (k*my + j) * mx + i;
  // 	grslice[index2+k] = AccelerationField[dim][index3];
  //     }

  //   if (dual_energy_)
  //     for (k = 0; k < mz; k++) {
  // 	index3 = (k*my + j) * mx + i;
  // 	geslice[index2+k] = ei[index3];
  //     }

  //   for (n = 0; n < NumberOfColours; n++) {
  //     index2 = (n*mx + i) * mz;
  //     for (k = 0; k < mz; k++) {
  // 	index3 = (k*my + j) * mx + i;
  // 	colslice[index2+k] = BaryonField[colnum[n]][index3];
  //     }
  //   } // ENDFOR colours
  // } // ENDFOR j

  // /* Allocate memory for temporaries used in solver */

  // float *dls, *drs, *flatten, *pbar, *pls, *prs, *ubar, *uls, *urs, *vls, 
  //   *vrs, *gels, *gers, *wls, *wrs, *diffcoef, *df, *ef, *uf, *vf, *wf, *gef,
  //   *ges, *colf, *colls, *colrs;

  // dls = new float[size];	
  // drs = new float[size];	
  // flatten = new float[size];	
  // pbar = new float[size];	
  // pls = new float[size];	
  // prs = new float[size];	
  // ubar = new float[size];	
  // uls = new float[size];	
  // urs = new float[size];	
  // vls = new float[size];	
  // vrs = new float[size];	
  // gels = new float[size];	
  // gers = new float[size];	
  // wls = new float[size];	
  // wrs = new float[size];	
  // diffcoef = new float[size];	
  // df = new float[size];		
  // ef = new float[size];		
  // uf = new float[size];		
  // vf = new float[size];		
  // wf = new float[size];		
  // gef = new float[size];	
  // ges = new float[size];
  // colf = new float[NumberOfColours*size];  
  // colls = new float[NumberOfColours*size];  
  // colrs = new float[NumberOfColours*size];  

  // /* Convert start and end indexes into 1-based for FORTRAN */

  // int is, ie, js, je, is_m3, ie_p3, ie_p1, k_p1;

  // is = GridStartIndex[2] + 1;
  // ie = GridEndIndex[2] + 1;
  // js = 1;
  // je = mx;
  // is_m3 = is - 3;
  // ie_p1 = ie + 1;
  // ie_p3 = ie + 3;
  // k_p1 = j + 1;

  // /* Compute the pressure on a slice */
  // /*
  // if (dual_energy_)
  //   FORTRAN_NAME(woc_pgas2d_dual)(dslice, eslice, geslice, pslice, uslice, vslice, 
  // 			      wslice, &dual_energy_eta1_, 
  // 			      &dual_energy_eta2_, &mz, 
  // 			      &mx, &is_m3, &ie_p3, &js, &je, 
  // 			      &gamma_, &ppm_pressure_floor_);
  // else
  //   FORTRAN_NAME(woc_pgas2d)(dslice, eslice, pslice, uslice, vslice, 
  // 			 wslice, &mz, &mx, 
  // 			 &is_m3, &ie_p3, &js, &je, &gamma_, &ppm_pressure_floor_);
  // */
  // /* If requested, compute diffusion and slope flattening coefficients */

  // if (ppm_diffusion_ != 0 || PPMFlatteningParameter != 0)
  //   FORTRAN_NAME(woc_calcdiss)(dslice, eslice, uslice, vx,
  // 			   vy, pslice, CellWidthTemp[2],
  // 			   hxa, CellWidthTemp[1], 
  // 			   &mz, &mx, 
  // 			   &my, &is, &ie, &js, &je, &k_p1,
  // 			   &nyz, &dim_p1, &mx,
  // 			   &my, &mz,
  // 			   &dt, &gamma_, &ppm_diffusion_,
  // 			   &PPMFlatteningParameter, diffcoef, flatten);

  // /* Compute Eulerian left and right states at zone edges via interpolation */

  // if (ReconstructionMethod == PPM)
  //   FORTRAN_NAME(woc_inteuler)(dslice, pslice, &gravity_, grslice, geslice, uslice,
  // 			   vslice, wslice, CellWidthTemp[2], flatten,
  // 			   &mz, &mx,
  // 			   &is, &ie, &js, &je, &dual_energy_, 
  // 			   &dual_energy_eta1_, &dual_energy_eta2_,
  // 			   &PPMSteepeningParameter, &PPMFlatteningParameter,
  // 			   &ConservativeReconstruction, &PositiveReconstruction,
  // 			   &dt, &gamma_, &ppm_pressure_free_, 
  // 			   dls, drs, pls, prs, gels, gers, uls, urs, vls, vrs,
  // 			   wls, wrs, &NumberOfColours, colslice, colls, colrs);

  // /* Compute (Lagrangian part of the) Riemann problem at each zone boundary */

  // switch (RiemannSolver) {
  // case TwoShock:
  //   FORTRAN_NAME(woc_twoshock)(dls, drs, pls, prs, uls, urs,
  // 			   &mz, &mx,
  // 			   &is, &ie_p1, &js, &je,
  // 			   &dt, &gamma_, &ppm_pressure_floor_, &ppm_pressure_free_,
  // 			   pbar, ubar, &gravity_, grslice,
  // 			   &dual_energy_, &dual_energy_eta1_);
    
  //   FORTRAN_NAME(woc_flux_twoshock)(dslice, eslice, geslice, uslice, vslice, wslice,
  // 				CellWidthTemp[2], diffcoef, 
  // 				&mz, &mx,
  // 				&is, &ie, &js, &je, &dt, &gamma_,
  // 				&ppm_diffusion_, &dual_energy_,
  // 				&dual_energy_eta1_,
  // 				&riemann_solver_fallback,
  // 				dls, drs, pls, prs, gels, gers, uls, urs,
  // 				vls, vrs, wls, wrs, pbar, ubar,
  // 				df, ef, uf, vf, wf, gef, ges,
  // 				&NumberOfColours, colslice, colls, colrs, colf);
  //   break;

  // case HLL:
  //   FORTRAN_NAME(woc_flux_hll)(dslice, eslice, geslice, uslice, vslice, wslice,
  // 			   CellWidthTemp[2], diffcoef, 
  // 			   &mz, &mx,
  // 			   &is, &ie, &js, &je, &dt, &gamma_,
  // 			   &ppm_diffusion_, &dual_energy_,
  // 			   &dual_energy_eta1_,
  // 			   &riemann_solver_fallback,
  // 			   dls, drs, pls, prs, uls, urs,
  // 			   vls, vrs, wls, wrs, gels, gers,
  // 			   df, uf, vf, wf, ef, gef, ges,
  // 			   &NumberOfColours, colslice, colls, colrs, colf);
  //   break;

  // case HLLC:
  //   FORTRAN_NAME(woc_flux_hllc)(dslice, eslice, geslice, uslice, vslice, wslice,
  // 			    CellWidthTemp[2], diffcoef, 
  // 			    &mz, &mx,
  // 			    &is, &ie, &js, &je, &dt, &gamma_,
  // 			    &ppm_diffusion_, &dual_energy_,
  // 			    &dual_energy_eta1_,
  // 			    &riemann_solver_fallback,
  // 			    dls, drs, pls, prs, uls, urs,
  // 			    vls, vrs, wls, wrs, gels, gers,
  // 			    df, uf, vf, wf, ef, gef, ges,
  // 			    &NumberOfColours, colslice, colls, colrs, colf);
  //   break;

  // default:
  //   for (int index = 0; index < size; index++) {
  //     df[index] = 0;
  //     ef[index] = 0;
  //     uf[index] = 0;
  //     vf[index] = 0;
  //     wf[index] = 0;
  //     gef[index] = 0;
  //     ges[index] = 0;
  //   }
  //   break;

  // } // ENDCASE

  // /* Compute Eulerian fluxes and update zone-centered quantities */

  // FORTRAN_NAME(woc_euler)(dslice, eslice, grslice, geslice, uslice, vslice, wslice,
  // 		      CellWidthTemp[2], diffcoef, 
  // 		      &mz, &mx, 
  // 		      &is, &ie, &js, &je, &dt, &gamma_, 
  // 		      &ppm_diffusion_, &gravity_, &dual_energy_, 
  // 		      &dual_energy_eta1_, &dual_energy_eta2_,
  // 		      df, ef, uf, vf, wf, gef, ges,
  // 		      &NumberOfColours, colslice, colf, &density_floor_);

  // /* If necessary, recompute the pressure to correctly set ge and e */

  // if (dual_energy_)
  //   FORTRAN_NAME(woc_pgas2d_dual)(dslice, eslice, geslice, pslice, uslice, vslice, 
  // 			      wslice, &dual_energy_eta1_, 
  // 			      &dual_energy_eta2_, &mz, 
  // 			      &mx, &is_m3, &ie_p3, &js, &je, 
  // 			      &gamma_, &ppm_pressure_floor_);

  // /* Check this slice against the list of subgrids (all subgrid
  //    quantities are zero-based) */

  // int jstart, jend, offset, nfi, lface, rface, lindex, rindex, 
  //   fistart, fiend, fjstart, fjend, clindex, crindex;
  
  // for (n = 0; n < NumberOfSubgrids; n++) {

  //   fistart = SubgridFluxes[n]->RightFluxStartGlobalIndex[dim][idim] - 
  //     GridGlobalStart[idim];
  //   fiend = SubgridFluxes[n]->RightFluxEndGlobalIndex[dim][idim] -
  //     GridGlobalStart[idim];
  //   fjstart = SubgridFluxes[n]->RightFluxStartGlobalIndex[dim][jdim] - 
  //     GridGlobalStart[jdim];
  //   fjend = SubgridFluxes[n]->RightFluxEndGlobalIndex[dim][jdim] -
  //     GridGlobalStart[jdim];

  //   if (j >= fjstart && j <= fjend) {

  //     nfi = fiend - fistart + 1;
  //     for (i = fistart; i <= fiend; i++) {

  // 	offset = (i-fistart) + (j-fjstart)*nfi;

  // 	lface = SubgridFluxes[n]->LeftFluxStartGlobalIndex[dim][dim] -
  // 	  GridGlobalStart[dim];
  // 	lindex = i * GridDimension[dim] + lface;

  // 	rface = SubgridFluxes[n]->RightFluxStartGlobalIndex[dim][dim] -
  // 	  GridGlobalStart[dim] + 1;
  // 	rindex = i * GridDimension[dim] + rface;	

  // 	SubgridFluxes[n]->LeftFluxes [DensNum][dim][offset] = df[lindex];
  // 	SubgridFluxes[n]->RightFluxes[DensNum][dim][offset] = df[rindex];
  // 	SubgridFluxes[n]->LeftFluxes [TENum][dim][offset]   = ef[lindex];
  // 	SubgridFluxes[n]->RightFluxes[TENum][dim][offset]   = ef[rindex];

  // 	if (nxz > 1) {
  // 	  SubgridFluxes[n]->LeftFluxes [Vel1Num][dim][offset] = vf[lindex];
  // 	  SubgridFluxes[n]->RightFluxes[Vel1Num][dim][offset] = vf[rindex];
  // 	} // ENDIF x-data

  // 	if (nyz > 1) {
  // 	  SubgridFluxes[n]->LeftFluxes [Vel2Num][dim][offset] = wf[lindex];
  // 	  SubgridFluxes[n]->RightFluxes[Vel2Num][dim][offset] = wf[rindex];
  // 	} // ENDIF y-data

  // 	SubgridFluxes[n]->LeftFluxes [Vel3Num][dim][offset] = uf[lindex];
  // 	SubgridFluxes[n]->RightFluxes[Vel3Num][dim][offset] = uf[rindex];

  // 	if (dual_energy_) {
  // 	  SubgridFluxes[n]->LeftFluxes [GENum][dim][offset] = gef[lindex];
  // 	  SubgridFluxes[n]->RightFluxes[GENum][dim][offset] = gef[rindex];
  // 	} // ENDIF dual_energy_

  // 	for (ncolour = 0; ncolour < NumberOfColours; ncolour++) {
  // 	  clindex = (i + ncolour * mx) * GridDimension[dim] +
  // 	    lface;
  // 	  crindex = (i + ncolour * mx) * GridDimension[dim] +
  // 	    rface;

  // 	  SubgridFluxes[n]->LeftFluxes [colnum[ncolour]][dim][offset] = 
  // 	    colf[clindex];
  // 	  SubgridFluxes[n]->RightFluxes[colnum[ncolour]][dim][offset] = 
  // 	    colf[crindex];
  // 	} // ENDFOR ncolour

  //     } // ENDFOR J

  //   } // ENDIF k inside

  // } // ENDFOR n

  // /* Copy from slice to field */

  // for (i = 0; i < mx; i++) {
  //   index2 = i * mz;
  //   for (k = 0; k < mz; k++) {
  //     index3 = (k*my + j)*mx + i;
  //     de[index3] = dslice[index2+k];
  //     et[index3] = eslice[index2+k];
  //     vx[index3] = vslice[index2+k];
  //   } // ENDFOR i

  //   if (GridRank > 1)
  //     for (k = 0; k < mz; k++) {
  // 	index3 = (k*my + j)*mx + i;
  // 	vy[index3] = wslice[index2+k];
  //     }

  //   if (GridRank > 2)
  //     for (k = 0; k < mz; k++) {
  // 	index3 = (k*my + j)*mx + i;
  // 	vz[index3] = uslice[index2+k];
  //     }

  //   if (dual_energy_)
  //     for (k = 0; k < mz; k++) {
  // 	index3 = (k*my + j)*mx + i;
  // 	ei[index3] = geslice[index2+k];
  //     }

  //   for (n = 0; n < NumberOfColours; n++) {
  //     index2 = (n*mx + i) * mz;
  //     for (k = 0; k < mz; k++) {
  // 	index3 = (k*my + j) * mx + i;
  // 	BaryonField[colnum[n]][index3] = colslice[index2+k];
  //     }
  //   } // ENDFOR colours

  // } // ENDFOR j

  // /* Delete all temporary slices */

  // delete [] dslice;
  // delete [] eslice;
  // delete [] uslice;
  // delete [] vslice;
  // delete [] wslice;
  // delete [] pslice;
  // if (gravity_)
  //   delete [] grslice;
  // if (dual_energy_)
  //   delete [] geslice;
  // if (NumberOfColours > 0)
  //   delete [] colslice;

  // delete [] dls;
  // delete [] drs;
  // delete [] flatten;
  // delete [] pbar;
  // delete [] pls;
  // delete [] prs;
  // delete [] ubar;
  // delete [] uls;
  // delete [] urs;
  // delete [] vls;
  // delete [] vrs;
  // delete [] gels;
  // delete [] gers;
  // delete [] wls;
  // delete [] wrs;
  // delete [] diffcoef;
  // delete [] df;
  // delete [] ef;
  // delete [] uf;
  // delete [] vf;
  // delete [] wf;
  // delete [] gef;
  // delete [] ges;
  // delete [] colf;
  // delete [] colls;
  // delete [] colrs;

  // return SUCCESS;

  
}

//----------------------------------------------------------------------

double EnzoMethodHydro::timestep ( Block * block ) const throw()
{

  double dt = std::numeric_limits<double>::max();
  
  return dt;
}<|MERGE_RESOLUTION|>--- conflicted
+++ resolved
@@ -50,24 +50,6 @@
     
 {
   // Initialize default Refresh object
-<<<<<<< HEAD
-
-  const int ir = add_refresh(4,0,neighbor_leaf,sync_barrier,
-			     enzo_sync_id_method_ppm);
-
-  refresh(ir)->add_field("density");
-  refresh(ir)->add_field("velocity_x");
-  refresh(ir)->add_field("velocity_y");
-  refresh(ir)->add_field("velocity_z");
-  refresh(ir)->add_field("acceleration_x");
-  refresh(ir)->add_field("acceleration_y");
-  refresh(ir)->add_field("acceleration_z");
-  refresh(ir)->add_field("internal_energy");
-  refresh(ir)->add_field("total_energy");
-  refresh(ir)->add_field("pressure");
-
-=======
->>>>>>> d7cd212a
 }
 
 //----------------------------------------------------------------------
