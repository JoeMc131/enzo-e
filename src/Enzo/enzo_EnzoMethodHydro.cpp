--- conflicted
+++ resolved
@@ -693,7 +693,7 @@
 {
   // int dim = 0, idim = 1, jdim = 2;
   // int dim_p1 = dim+1;   // To match definition in calcdiss
-  // int ierr = 0;
+  int ierr = 0;
 
   // /* Find fields: density, total energy, velocity1-3. */
 
@@ -916,14 +916,14 @@
        wslice, &dual_energy_eta1_,
        &dual_energy_eta2_,
        &mx,&my, &is, &ie, &js, &je, 
-       &gamma_, &ppm_pressure_floor_);
+       &gamma_, &ppm_pressure_floor_, &ierr);
 
   } else {
 
     FORTRAN_NAME(pgas2d)
       (dslice, eslice, pslice, uslice, vslice, 
        wslice, &mx, &my,
-       &is, &ie, &js, &je, &gamma_, &ppm_pressure_floor_);
+       &is, &ie, &js, &je, &gamma_, &ppm_pressure_floor_, &ierr);
   }
 
   
@@ -984,7 +984,7 @@
        &reconstruct_conservative_, &reconstruct_positive_,
        &dt, &gamma_, &ppm_pressure_free_, 
        dls, drs, pls, prs, gels, gers, uls, urs, vls, vrs,
-       wls, wrs, &nc, colslice, colls, colrs);
+       wls, wrs, &nc, colslice, colls, colrs, &ierr);
   }
 
   // Compute (Lagrangian part of the) Riemann problem at each zone boundary
@@ -998,14 +998,8 @@
        &dt, &gamma_, &ppm_pressure_floor_, &ppm_pressure_free_,
        pbar, ubar, &gravity_, grslice,
        &dual_energy_, &dual_energy_eta1_);
-<<<<<<< HEAD
-    
+    int axis=-1;
     FORTRAN_NAME(flux_twoshock)
-=======
-
-    int axis=-1;
-    FORTRAN_NAME(woc_flux_twoshock)
->>>>>>> 5282aa38
       (dslice, eslice, geslice, uslice, vslice, wslice,
        &hxa, diffcoef, 
        &mx, &my,
