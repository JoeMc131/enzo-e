--- conflicted
+++ resolved
@@ -81,14 +81,7 @@
   PUPable EnzoMethodCosmology;
   PUPable EnzoMethodGravity;
   PUPable EnzoMethodHeat;
-<<<<<<< HEAD
-  PUPable EnzoMethodNull;
-  PUPable EnzoMethodPpm;
-//  PUPable EnzoMethodHydro;
-  PUPable EnzoMethodPpml;
-=======
   PUPable EnzoMethodHydro;
->>>>>>> 5282aa38
   PUPable EnzoMethodPmDeposit;
   PUPable EnzoMethodPmUpdate;
   PUPable EnzoMethodPpm;
