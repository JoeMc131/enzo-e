--- conflicted
+++ resolved
@@ -202,14 +202,10 @@
 
 // protected: // attributes
 
-<<<<<<< HEAD
-  mutable code_units grackle_units_;
-  bool grackle_chemistry_data_defined_;
-=======
   code_units grackle_units_;
   chemistry_data_storage grackle_rates_;
   double time_grackle_data_initialized_;
->>>>>>> 7e727256
+
 #endif
 
 };
