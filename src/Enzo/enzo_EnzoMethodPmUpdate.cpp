// See LICENSE_CELLO file for license and copyright information

/// @file     enzo_EnzoMethodPmUpdate.cpp
/// @author   James Bordner (jobordner@ucsd.edu)
/// @date     Fri Apr  2 17:05:23 PDT 2010
/// @brief    Implements the EnzoMethodPmUpdate class


#include "charm_simulation.hpp"
#include "enzo.hpp"

// #define DEBUG_UPDATE

#ifdef DEBUG_UPDATE
#  define TRACE_PM(MESSAGE)						\
  CkPrintf ("%s:%d %s\n",						\
	    __FILE__,__LINE__,MESSAGE);				
#else
#  define TRACE_PM(MESSAGE) /* ... */
#endif

//----------------------------------------------------------------------

EnzoMethodPmUpdate::EnzoMethodPmUpdate 
( double max_dt ) 
  : Method(),
    max_dt_(max_dt)
{
  TRACE_PM("EnzoMethodPmUpdate()");
  // Initialize default Refresh object

  Refresh & refresh = new_refresh(ir_post_);
  cello::simulation()->new_refresh_set_name(ir_post_,name());
  
  const int rank = cello::rank();
  
  if (rank >= 1) refresh.add_field("acceleration_x");
  if (rank >= 2) refresh.add_field("acceleration_y");
  if (rank >= 3) refresh.add_field("acceleration_z");

<<<<<<< HEAD
  ParticleDescr * particle_descr = cello::particle_descr();
  Grouping * particle_groups = particle_descr->groups();

  int num_mass = particle_groups->size("has_mass");

  for (int ipt = 0; ipt < num_mass; ipt++)
    refresh.add_particle(particle_descr->type_index(
                                particle_groups->item("has_mass",ipt)
                                                        ));

=======
  const ParticleDescr * p_descr = cello::particle_descr();
  if (p_descr->type_exists("dark")) {
    refresh.add_particle(p_descr->type_index("dark"));
  }
  
>>>>>>> edd24a5b
  // PM parameters initialized in EnzoBlock::initialize()
}

//----------------------------------------------------------------------

void EnzoMethodPmUpdate::pup (PUP::er &p)
{
  // NOTE: change this function whenever attributes change

  TRACEPUP;

  Method::pup(p);

  p | max_dt_;
}

//----------------------------------------------------------------------

void EnzoMethodPmUpdate::compute ( Block * block) throw()
{
  TRACE_PM("compute()");

  Particle particle = block->data()->particle();
  
  if (block->is_leaf() && particle.type_exists("dark")) {

#ifdef DEBUG_UPDATE    
    double a3sum[3]={0.0};
    double v3sum[3]={0.0};
    double a3sum2[3]={0.0};
    double v3sum2[3]={0.0};
#endif    
    
    EnzoPhysicsCosmology * cosmology = enzo::cosmology();

    enzo_float cosmo_a=1.0,cosmo_dadt=0.0;
    
    if (cosmology) {
      double time = block->time();
      double dt   = block->dt();
      cosmology-> compute_expansion_factor (&cosmo_a,&cosmo_dadt,time+0.5*dt);
      //      cosmology-> compute_expansion_factor (&av,&dadtv,time+dt);
    }

    const int rank = cello::rank();

<<<<<<< HEAD
=======
    double dt_shift = 0.5*block->dt()/cosmo_a;
    //    double dt_shift = 0.0;
    if (rank >= 1) {
      EnzoComputeCicInterp interp_x ("acceleration_x", "dark", "ax", dt_shift);
      interp_x.compute(block);
    }

    if (rank >= 2) {
      EnzoComputeCicInterp interp_y ("acceleration_y", "dark", "ay", dt_shift);
      interp_y.compute(block);
    }

    if (rank >= 3) {
      EnzoComputeCicInterp interp_z ("acceleration_z", "dark", "az", dt_shift);
      interp_z.compute(block);
    }

    const int it = particle.type_index ("dark");

    const int ia_x  = (rank >= 1) ? particle.attribute_index (it, "x") : -1;
    const int ia_y  = (rank >= 2) ? particle.attribute_index (it, "y") : -1;
    const int ia_z  = (rank >= 3) ? particle.attribute_index (it, "z") : -1;

    const int ia_vx = (rank >= 1) ? particle.attribute_index (it, "vx") : -1;
    const int ia_vy = (rank >= 2) ? particle.attribute_index (it, "vy") : -1;
    const int ia_vz = (rank >= 3) ? particle.attribute_index (it, "vz") : -1;

    const int ia_ax = (rank >= 1) ? particle.attribute_index (it, "ax") : -1;
    const int ia_ay = (rank >= 2) ? particle.attribute_index (it, "ay") : -1;
    const int ia_az = (rank >= 3) ? particle.attribute_index (it, "az") : -1;

    const int dp = particle.stride(it, ia_x);
    const int dv = particle.stride(it, ia_vx);
    const int da = particle.stride(it, ia_ax);

    const int nb = particle.num_batches (it);

>>>>>>> edd24a5b
    const double dt = block->dt();

    double dt_shift = 0.5*dt/cosmo_a;

    const double cp = dt/cosmo_a;
    const double coef = 0.25*cosmo_dadt/cosmo_a*dt;
    const double cvv = (1.0 - coef) / (1.0 + coef);
    const double cva = 0.5*dt / (1.0 + coef);


    Particle particle = block->data()->particle();
    ParticleDescr * particle_descr = cello::particle_descr();
    Grouping * particle_groups     = particle_descr->groups();

    int num_mass = particle_groups->size("has_mass");

    for (int ipt = 0; ipt < num_mass; ipt++){

      std::string particle_type = particle_groups->item("has_mass",ipt);
      int it = particle.type_index (particle_type);

      //    double dt_shift = 0.0;
      if (rank >= 1) {
        EnzoComputeCicInterp interp_x ("acceleration_x", particle_type, "ax", dt_shift);
        interp_x.compute(block);
      }

      if (rank >= 2) {
        EnzoComputeCicInterp interp_y ("acceleration_y", particle_type, "ay", dt_shift);
        interp_y.compute(block);
      }

      if (rank >= 3) {
        EnzoComputeCicInterp interp_z ("acceleration_z", particle_type, "az", dt_shift);
        interp_z.compute(block);
      }


      int ia_x  = (rank >= 1) ? particle.attribute_index (it, "x") : -1;
      int ia_y  = (rank >= 2) ? particle.attribute_index (it, "y") : -1;
      int ia_z  = (rank >= 3) ? particle.attribute_index (it, "z") : -1;

      int ia_vx = (rank >= 1) ? particle.attribute_index (it, "vx") : -1;
      int ia_vy = (rank >= 2) ? particle.attribute_index (it, "vy") : -1;
      int ia_vz = (rank >= 3) ? particle.attribute_index (it, "vz") : -1;

      int ia_ax = (rank >= 1) ? particle.attribute_index (it, "ax") : -1;
      int ia_ay = (rank >= 2) ? particle.attribute_index (it, "ay") : -1;
      int ia_az = (rank >= 3) ? particle.attribute_index (it, "az") : -1;

      int dp = particle.stride(it, ia_x);
      int dv = particle.stride(it, ia_vx);
      int da = particle.stride(it, ia_ax);

      int nb = particle.num_batches (it);

      // check precisions match

      int ba = particle.attribute_bytes(it,ia_x); // "bytes (actual)"
      int be = sizeof(enzo_float);                // "bytes (expected)"

      ASSERT4 ("EnzoMethodPmUpdate::compute()",
	       "Particle type %s attribute %s defined as %s but expecting %s",
	       particle.type_name(it).c_str(),
	       particle.attribute_name(it,ia_x).c_str(),
	       ((ba == 4) ? "single" :
	        ((ba == 8) ? "double" : "quadruple")),
	       ((be == 4) ? "single" :
	        ((be == 8) ? "double" : "quadruple")),
	       (ba == be));

      for (int ib=0; ib<nb; ib++) {

        enzo_float *x=0, *y=0, *z=0;
        enzo_float *vx=0, *vy=0, *vz=0;
        enzo_float *ax=0, *ay=0, *az=0;

        if (rank >= 1) {
	  x  = (enzo_float *) particle.attribute_array (it, ia_x,  ib);
	  vx = (enzo_float *) particle.attribute_array (it, ia_vx, ib);
	  ax = (enzo_float *) particle.attribute_array (it, ia_ax, ib);
        }
        if (rank >= 2) {
	  y  = (enzo_float *) particle.attribute_array (it, ia_y,  ib);
	  vy = (enzo_float *) particle.attribute_array (it, ia_vy, ib);
	  ay = (enzo_float *) particle.attribute_array (it, ia_ay, ib);
        }
        if (rank >= 3) {
 	  z  = (enzo_float *) particle.attribute_array (it, ia_z,  ib);
	  vz = (enzo_float *) particle.attribute_array (it, ia_vz, ib);
	  az = (enzo_float *) particle.attribute_array (it, ia_az, ib);
        }

        int np = particle.num_particles(it,ib);

        if (rank >= 1) {

	  for (int ip=0; ip<np; ip++) {

	    int ipdv = ip*dv;
	    int ipdp = ip*dp;
	    int ipda = ip*da;

#ifdef DEBUG_UPDATE    
	    v3sum[0]+=std::abs(vx[ipdv]);
	    a3sum[0]+=std::abs(ax[ipda]);
	    v3sum2[0]+=vx[ipdv]*vx[ipdv];
	    a3sum2[0]+=ax[ipda]*ax[ipda];
	    CkPrintf ("DEBUG_UPDATE x %g v %g a %g\n",x[ipdp],vx[ipdv],ax[ipda]);
#endif	  
	    vx[ipdv] = cvv*vx[ipdv] + cva*ax[ipda];
	    x [ipdp] += cp*vx[ipdv];
	    vx[ipdv] = cvv*vx[ipdv] + cva*ax[ipda];

	  }
        }
        if (rank >= 2) {

	  for (int ip=0; ip<np; ip++) {

	    int ipdv = ip*dv;
	    int ipdp = ip*dp;
	    int ipda = ip*da;

#ifdef DEBUG_UPDATE    
	    v3sum[1]+=std::abs(vy[ipdv]);
	    a3sum[1]+=std::abs(ay[ipda]);
	    v3sum2[1]+=vy[ipdv]*vy[ipdv];
	    a3sum2[1]+=ay[ipda]*ay[ipda];
#endif	  
	    vy[ipdv] = cvv*vy[ipdv] + cva*ay[ipda];
	    y [ipdp] += cp*vy[ipdv];
	    vy[ipdv] = cvv*vy[ipdv] + cva*ay[ipda];

	  }
	
        }
        if (rank >= 3) {

	  for (int ip=0; ip<np; ip++) {

	    int ipdv = ip*dv;
	    int ipdp = ip*dp;
	    int ipda = ip*da;

#ifdef DEBUG_UPDATE    
	    v3sum[2]+=std::abs(vz[ipdv]);
	    a3sum[2]+=std::abs(az[ipda]);
	    v3sum2[2]+=vz[ipdv]*vz[ipdv];
	    a3sum2[2]+=az[ipda]*az[ipda];
#endif	  

	    vz[ipdv] = cvv*vz[ipdv] + cva*az[ipda];
	    z [ipdp] += cp*vz[ipdv];
	    vz[ipdv] = cvv*vz[ipdv] + cva*az[ipda];

	  }
        }
      }
    } // end loop over particle types
    
#ifdef DEBUG_UPDATE    
    CkPrintf ("DEBUG_UPDATE asum %g %g %g vsum %g %g %g\n",
	      a3sum[0],a3sum[1],a3sum[2],
	      v3sum[0],v3sum[1],v3sum[2]);
    CkPrintf ("DEBUG_UPDATE asum2 %g %g %g vsum2 %g %g %g\n",
	      a3sum2[0],a3sum2[1],a3sum2[2],
	      v3sum2[0],v3sum2[1],v3sum2[2]);
#endif    
  }

  block->compute_done(); 
  
}

//----------------------------------------------------------------------

double EnzoMethodPmUpdate::timestep ( Block * block ) const throw()
{
  TRACE_PM("timestep()");

  const int rank = cello::rank();

  double dt = std::numeric_limits<double>::max();

  Particle particle = block->data()->particle();
  
  if (block->is_leaf() && particle.type_exists("dark")) {

    Particle particle = block->data()->particle();
    ParticleDescr * particle_descr = cello::particle_descr();
    Grouping * particle_groups = particle_descr->groups();
    Field    field    = block->data()->field();

    double xm,ym,zm;
    double xp,yp,zp;
    block->lower(&xm,&ym,&zm);
    block->upper(&xp,&yp,&zp);

    int nx,ny,nz;
    field.size(&nx,&ny,&nz);

    double hx = (xp-xm)/nx;
    double hy = (yp-ym)/ny;
    double hz = (zp-zm)/nz;
    
    // Adjust for expansion terms if any
    EnzoPhysicsCosmology * cosmology = enzo::cosmology();
    
    if (cosmology) {
      enzo_float cosmo_a=1.0,cosmo_dadt=0.0;
      double time = block->time();
      double dt   = block->dt();
      cosmology-> compute_expansion_factor (&cosmo_a,&cosmo_dadt,time+0.5*dt);
      hx *= cosmo_a;
      hy *= cosmo_a;
      hz *= cosmo_a;
    }


    int num_mass = particle_groups->size("has_mass");

    for (int ipt = 0; ipt < num_mass; ipt++){

      std::string particle_type = particle_groups->item("has_mass",ipt);
      int it = particle.type_index (particle_type);
      int nb = particle.num_batches (it);

      int ia_vx = particle.attribute_index (it, "vx");
      int ia_vy = particle.attribute_index (it, "vy");
      int ia_vz = particle.attribute_index (it, "vz");

      int ia_ax = particle.attribute_index (it, "ax");
      int ia_ay = particle.attribute_index (it, "ay");
      int ia_az = particle.attribute_index (it, "az");

      int dv = particle.stride(it, ia_vx);
      int da = particle.stride(it, ia_ax);


      for (int ib=0; ib<nb; ib++) {
        int np = particle.num_particles(it,ib);

        if (rank >= 1) {
	  enzo_float * vx = (enzo_float *) 
	    particle.attribute_array (it, ia_vx, ib); 
	  enzo_float * ax = (enzo_float *) 
	    particle.attribute_array (it, ia_ax, ib); 
	  for (int ip=0; ip<np; ip++) {
	    double v = fabs(vx[ip*dv]);
	    double a = fabs(ax[ip*da]);
	    double dt_v = hx /MAX(v,1e-6);
	    double dt_a = sqrt(2.0*hx/MAX(a,1e-6));
	    dt = MIN(dt,dt_v);
	    dt = MIN(dt,dt_a);
	  }
        }

        if (rank >= 2) {
	  enzo_float * vy = (enzo_float *) 
	    particle.attribute_array (it, ia_vy, ib); 
	  enzo_float * ay = (enzo_float *) 
	    particle.attribute_array (it, ia_ay, ib); 
	  for (int ip=0; ip<np; ip++) {
	    double v = fabs(vy[ip*dv]);
  	    double a = fabs(ay[ip*da]);
	    double dt_v = hy /MAX(v,1e-6);
	    double dt_a = sqrt(2.0*hy/MAX(a,1e-6));
	    dt = MIN(dt,dt_v);
	    dt = MIN(dt,dt_a);
	  }
        }

        if (rank >= 3) {
	  enzo_float * vz = (enzo_float *) 
	    particle.attribute_array (it, ia_vz, ib); 
	  enzo_float * az = (enzo_float *) 
	    particle.attribute_array (it, ia_az, ib); 
	  for (int ip=0; ip<np; ip++) {
	    double v = fabs(vz[ip*dv]);
	    double a = fabs(az[ip*da]);
	    double dt_v = hz/MAX(v,1e-6);
	    double dt_a = sqrt(2.0*hz/MAX(a,1e-6));
	    dt = MIN(dt,dt_v);
	    dt = MIN(dt,dt_a);
	  }
        }

      }
    } // end loop over particle types
  }
  
  dt = MIN(dt,max_dt_);
  return dt;
}<|MERGE_RESOLUTION|>--- conflicted
+++ resolved
@@ -38,7 +38,6 @@
   if (rank >= 2) refresh.add_field("acceleration_y");
   if (rank >= 3) refresh.add_field("acceleration_z");
 
-<<<<<<< HEAD
   ParticleDescr * particle_descr = cello::particle_descr();
   Grouping * particle_groups = particle_descr->groups();
 
@@ -49,13 +48,6 @@
                                 particle_groups->item("has_mass",ipt)
                                                         ));
 
-=======
-  const ParticleDescr * p_descr = cello::particle_descr();
-  if (p_descr->type_exists("dark")) {
-    refresh.add_particle(p_descr->type_index("dark"));
-  }
-  
->>>>>>> edd24a5b
   // PM parameters initialized in EnzoBlock::initialize()
 }
 
@@ -102,46 +94,6 @@
 
     const int rank = cello::rank();
 
-<<<<<<< HEAD
-=======
-    double dt_shift = 0.5*block->dt()/cosmo_a;
-    //    double dt_shift = 0.0;
-    if (rank >= 1) {
-      EnzoComputeCicInterp interp_x ("acceleration_x", "dark", "ax", dt_shift);
-      interp_x.compute(block);
-    }
-
-    if (rank >= 2) {
-      EnzoComputeCicInterp interp_y ("acceleration_y", "dark", "ay", dt_shift);
-      interp_y.compute(block);
-    }
-
-    if (rank >= 3) {
-      EnzoComputeCicInterp interp_z ("acceleration_z", "dark", "az", dt_shift);
-      interp_z.compute(block);
-    }
-
-    const int it = particle.type_index ("dark");
-
-    const int ia_x  = (rank >= 1) ? particle.attribute_index (it, "x") : -1;
-    const int ia_y  = (rank >= 2) ? particle.attribute_index (it, "y") : -1;
-    const int ia_z  = (rank >= 3) ? particle.attribute_index (it, "z") : -1;
-
-    const int ia_vx = (rank >= 1) ? particle.attribute_index (it, "vx") : -1;
-    const int ia_vy = (rank >= 2) ? particle.attribute_index (it, "vy") : -1;
-    const int ia_vz = (rank >= 3) ? particle.attribute_index (it, "vz") : -1;
-
-    const int ia_ax = (rank >= 1) ? particle.attribute_index (it, "ax") : -1;
-    const int ia_ay = (rank >= 2) ? particle.attribute_index (it, "ay") : -1;
-    const int ia_az = (rank >= 3) ? particle.attribute_index (it, "az") : -1;
-
-    const int dp = particle.stride(it, ia_x);
-    const int dv = particle.stride(it, ia_vx);
-    const int da = particle.stride(it, ia_ax);
-
-    const int nb = particle.num_batches (it);
-
->>>>>>> edd24a5b
     const double dt = block->dt();
 
     double dt_shift = 0.5*dt/cosmo_a;
