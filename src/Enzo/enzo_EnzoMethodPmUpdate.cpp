// See LICENSE_CELLO file for license and copyright information

/// @file     enzo_EnzoMethodPmUpdate.cpp
/// @author   James Bordner (jobordner@ucsd.edu)
/// @date     Fri Apr  2 17:05:23 PDT 2010
/// @brief    Implements the EnzoMethodPmUpdate class


#include "charm_simulation.hpp"
#include "enzo.hpp"

// #define DEBUG_UPDATE

#ifdef DEBUG_UPDATE
#  define TRACE_PM(MESSAGE)						\
  CkPrintf ("%s:%d %s\n",						\
	    __FILE__,__LINE__,MESSAGE);
#else
#  define TRACE_PM(MESSAGE) /* ... */
#endif

//----------------------------------------------------------------------

EnzoMethodPmUpdate::EnzoMethodPmUpdate
( double max_dt )
  : Method(),
    max_dt_(max_dt)
{
  TRACE_PM("EnzoMethodPmUpdate()");

  const int rank = cello::rank();
  if (rank >= 0) this->required_fields_.push_back("acceleration_x");
  if (rank >= 1) this->required_fields_.push_back("acceleration_y");
  if (rank >= 2) this->required_fields_.push_back("acceleration_z");

  this->define_fields();

  // Initialize default Refresh object

<<<<<<< HEAD
  cello::simulation()->new_refresh_set_name(ir_post_,name());

=======
  cello::simulation()->refresh_set_name(ir_post_,name());
  
  const int rank = cello::rank();
>>>>>>> 1cfa4721
  Refresh * refresh = cello::refresh(ir_post_);
  if (rank >= 1) refresh->add_field("acceleration_x");
  if (rank >= 2) refresh->add_field("acceleration_y");
  if (rank >= 3) refresh->add_field("acceleration_z");

  ParticleDescr * particle_descr = cello::particle_descr();
  Grouping * particle_groups = particle_descr->groups();

  const int num_mass = particle_groups->size("has_mass");

  for (int ipt = 0; ipt < num_mass; ipt++)
    refresh->add_particle(particle_descr->type_index(
                                particle_groups->item("has_mass",ipt)
                                                        ));

  // PM parameters initialized in EnzoBlock::initialize()
}

//----------------------------------------------------------------------

void EnzoMethodPmUpdate::pup (PUP::er &p)
{
  // NOTE: change this function whenever attributes change

  TRACEPUP;

  Method::pup(p);

  p | max_dt_;
}

//----------------------------------------------------------------------

void EnzoMethodPmUpdate::compute ( Block * block) throw()
{
  TRACE_PM("compute()");

  ParticleDescr * particle_descr = cello::particle_descr();
  Grouping * particle_groups     = particle_descr->groups();

  const int num_mass = particle_groups->size("has_mass");

  if (block->is_leaf() && num_mass > 0) {

#ifdef DEBUG_UPDATE
    double a3sum[3]={0.0};
    double v3sum[3]={0.0};
    double a3sum2[3]={0.0};
    double v3sum2[3]={0.0};
#endif

    EnzoPhysicsCosmology * cosmology = enzo::cosmology();

    enzo_float cosmo_a=1.0,cosmo_dadt=0.0;

    if (cosmology) {
      double time = block->time();
      double dt   = block->dt();
      cosmology-> compute_expansion_factor (&cosmo_a,&cosmo_dadt,time+0.5*dt);
      //      cosmology-> compute_expansion_factor (&av,&dadtv,time+dt);
    }

    const int rank = cello::rank();

    const double dt = block->dt();

    double dt_shift = 0.5*dt/cosmo_a;

    const double cp = dt/cosmo_a;
    const double coef = 0.25*cosmo_dadt/cosmo_a*dt;
    const double cvv = (1.0 - coef) / (1.0 + coef);
    const double cva = 0.5*dt / (1.0 + coef);


    Particle particle = block->data()->particle();

    for (int ipt = 0; ipt < num_mass; ipt++){

      std::string particle_type = particle_groups->item("has_mass",ipt);
      int it = particle.type_index (particle_type);

      //    double dt_shift = 0.0;
      if (rank >= 1) {
        EnzoComputeCicInterp interp_x ("acceleration_x", particle_type, "ax", dt_shift);
        interp_x.compute(block);
      }

      if (rank >= 2) {
        EnzoComputeCicInterp interp_y ("acceleration_y", particle_type, "ay", dt_shift);
        interp_y.compute(block);
      }

      if (rank >= 3) {
        EnzoComputeCicInterp interp_z ("acceleration_z", particle_type, "az", dt_shift);
        interp_z.compute(block);
      }


      const int ia_x  = (rank >= 1) ? particle.attribute_index (it, "x") : -1;
      const int ia_y  = (rank >= 2) ? particle.attribute_index (it, "y") : -1;
      const int ia_z  = (rank >= 3) ? particle.attribute_index (it, "z") : -1;

      const int ia_vx = (rank >= 1) ? particle.attribute_index (it, "vx") : -1;
      const int ia_vy = (rank >= 2) ? particle.attribute_index (it, "vy") : -1;
      const int ia_vz = (rank >= 3) ? particle.attribute_index (it, "vz") : -1;

      const int ia_ax = (rank >= 1) ? particle.attribute_index (it, "ax") : -1;
      const int ia_ay = (rank >= 2) ? particle.attribute_index (it, "ay") : -1;
      const int ia_az = (rank >= 3) ? particle.attribute_index (it, "az") : -1;

      const int dp = particle.stride(it, ia_x);
      const int dv = particle.stride(it, ia_vx);
      const int da = particle.stride(it, ia_ax);

      const int nb = particle.num_batches (it);

      // check precisions match

      const int ba = particle.attribute_bytes(it,ia_x); // "bytes (actual)"
      const int be = sizeof(enzo_float);                // "bytes (expected)"

      ASSERT4 ("EnzoMethodPmUpdate::compute()",
	       "Particle type %s attribute %s defined as %s but expecting %s",
	       particle.type_name(it).c_str(),
	       particle.attribute_name(it,ia_x).c_str(),
	       ((ba == 4) ? "single" :
	        ((ba == 8) ? "double" : "quadruple")),
	       ((be == 4) ? "single" :
	        ((be == 8) ? "double" : "quadruple")),
	       (ba == be));

      for (int ib=0; ib<nb; ib++) {

        enzo_float *x=0, *y=0, *z=0;
        enzo_float *vx=0, *vy=0, *vz=0;
        enzo_float *ax=0, *ay=0, *az=0;

        if (rank >= 1) {
      	  x  = (enzo_float *) particle.attribute_array (it, ia_x,  ib);
      	  vx = (enzo_float *) particle.attribute_array (it, ia_vx, ib);
      	  ax = (enzo_float *) particle.attribute_array (it, ia_ax, ib);
        }
        if (rank >= 2) {
      	  y  = (enzo_float *) particle.attribute_array (it, ia_y,  ib);
      	  vy = (enzo_float *) particle.attribute_array (it, ia_vy, ib);
      	  ay = (enzo_float *) particle.attribute_array (it, ia_ay, ib);
        }
        if (rank >= 3) {
       	  z  = (enzo_float *) particle.attribute_array (it, ia_z,  ib);
      	  vz = (enzo_float *) particle.attribute_array (it, ia_vz, ib);
      	  az = (enzo_float *) particle.attribute_array (it, ia_az, ib);
        }

        const int np = particle.num_particles(it,ib);

        if (rank >= 1) {

	        for (int ip=0; ip<np; ip++) {

	          const int ipdv = ip*dv;
	          const int ipdp = ip*dp;
	          const int ipda = ip*da;

#ifdef DEBUG_UPDATE
      	    v3sum[0]+=std::abs(vx[ipdv]);
      	    a3sum[0]+=std::abs(ax[ipda]);
      	    v3sum2[0]+=vx[ipdv]*vx[ipdv];
      	    a3sum2[0]+=ax[ipda]*ax[ipda];
      	    CkPrintf ("DEBUG_UPDATE x %g v %g a %g\n",x[ipdp],vx[ipdv],ax[ipda]);
#endif
      	    vx[ipdv] = cvv*vx[ipdv] + cva*ax[ipda];
      	    x [ipdp] += cp*vx[ipdv];
      	    vx[ipdv] = cvv*vx[ipdv] + cva*ax[ipda];

	        } // ip
        }

        if (rank >= 2) {

	         for (int ip=0; ip<np; ip++) {

        	   const int ipdv = ip*dv;
        	   const int ipdp = ip*dp;
        	   const int ipda = ip*da;

#ifdef DEBUG_UPDATE
      	     v3sum[1]+=std::abs(vy[ipdv]);
      	     a3sum[1]+=std::abs(ay[ipda]);
      	     v3sum2[1]+=vy[ipdv]*vy[ipdv];
      	     a3sum2[1]+=ay[ipda]*ay[ipda];
#endif
             vy[ipdv] = cvv*vy[ipdv] + cva*ay[ipda];
             y [ipdp] += cp*vy[ipdv];
             vy[ipdv] = cvv*vy[ipdv] + cva*ay[ipda];

	         } // ip
        }

        if (rank >= 3) {

	        for (int ip=0; ip<np; ip++) {

	          const int ipdv = ip*dv;
	          const int ipdp = ip*dp;
	          const int ipda = ip*da;

#ifdef DEBUG_UPDATE
      	    v3sum[2]+=std::abs(vz[ipdv]);
      	    a3sum[2]+=std::abs(az[ipda]);
      	    v3sum2[2]+=vz[ipdv]*vz[ipdv];
      	    a3sum2[2]+=az[ipda]*az[ipda];
#endif

      	    vz[ipdv] = cvv*vz[ipdv] + cva*az[ipda];
      	    z [ipdp] += cp*vz[ipdv];
      	    vz[ipdv] = cvv*vz[ipdv] + cva*az[ipda];

	        } // ip
        } // rank 3
      } // ib loop
    } // end loop over particle types

#ifdef DEBUG_UPDATE
    CkPrintf ("DEBUG_UPDATE asum %g %g %g vsum %g %g %g\n",
	      a3sum[0],a3sum[1],a3sum[2],
	      v3sum[0],v3sum[1],v3sum[2]);
    CkPrintf ("DEBUG_UPDATE asum2 %g %g %g vsum2 %g %g %g\n",
	      a3sum2[0],a3sum2[1],a3sum2[2],
	      v3sum2[0],v3sum2[1],v3sum2[2]);
#endif
  }

  block->compute_done();

}

//----------------------------------------------------------------------

double EnzoMethodPmUpdate::timestep ( Block * block ) throw()
{
  TRACE_PM("timestep()");

  const int rank = cello::rank();

  double dt = std::numeric_limits<double>::max();

  ParticleDescr * particle_descr = cello::particle_descr();
  Grouping * particle_groups = particle_descr->groups();

  const int num_mass = particle_groups->size("has_mass");

  if (block->is_leaf() && num_mass > 0) {

    Particle particle = block->data()->particle();

    Field    field    = block->data()->field();

    double xm,ym,zm;
    double xp,yp,zp;
    block->lower(&xm,&ym,&zm);
    block->upper(&xp,&yp,&zp);

    int nx,ny,nz;
    field.size(&nx,&ny,&nz);

    double hx = (xp-xm)/nx;
    double hy = (yp-ym)/ny;
    double hz = (zp-zm)/nz;

    // Adjust for expansion terms if any
    EnzoPhysicsCosmology * cosmology = enzo::cosmology();

    if (cosmology) {
      enzo_float cosmo_a=1.0,cosmo_dadt=0.0;
      double time = block->time();
      double dt   = block->dt();
      cosmology-> compute_expansion_factor (&cosmo_a,&cosmo_dadt,time+0.5*dt);
      hx *= cosmo_a;
      hy *= cosmo_a;
      hz *= cosmo_a;
    }

    for (int ipt = 0; ipt < num_mass; ipt++){

      std::string particle_type = particle_groups->item("has_mass",ipt);
      const int it = particle.type_index (particle_type);
      const int nb = particle.num_batches (it);

      const int ia_vx = particle.attribute_index (it, "vx");
      const int ia_vy = particle.attribute_index (it, "vy");
      const int ia_vz = particle.attribute_index (it, "vz");

      const int ia_ax = particle.attribute_index (it, "ax");
      const int ia_ay = particle.attribute_index (it, "ay");
      const int ia_az = particle.attribute_index (it, "az");

      const int dv = particle.stride(it, ia_vx);
      const int da = particle.stride(it, ia_ax);


      for (int ib=0; ib<nb; ib++) {
        const int np = particle.num_particles(it,ib);

        if (rank >= 1) {
	        enzo_float * vx = (enzo_float *)
	          particle.attribute_array (it, ia_vx, ib);
	        enzo_float * ax = (enzo_float *)
	          particle.attribute_array (it, ia_ax, ib);
	        for (int ip=0; ip<np; ip++) {
      	    double v = fabs(vx[ip*dv]);
      	    double a = fabs(ax[ip*da]);
      	    double dt_v = hx /MAX(v,1e-6);
      	    double dt_a = sqrt(2.0*hx/MAX(a,1e-6));
      	    dt = MIN(dt,dt_v);
      	    dt = MIN(dt,dt_a);
	        } // ip
        } // rank 1

        if (rank >= 2) {
      	  enzo_float * vy = (enzo_float *)
      	    particle.attribute_array (it, ia_vy, ib);
      	  enzo_float * ay = (enzo_float *)
      	    particle.attribute_array (it, ia_ay, ib);
      	  for (int ip=0; ip<np; ip++) {
      	    double v = fabs(vy[ip*dv]);
        	  double a = fabs(ay[ip*da]);
      	    double dt_v = hy /MAX(v,1e-6);
      	    double dt_a = sqrt(2.0*hy/MAX(a,1e-6));
      	    dt = MIN(dt,dt_v);
      	    dt = MIN(dt,dt_a);
  	      } // ip
        } // rank 2

        if (rank >= 3) {
      	  enzo_float * vz = (enzo_float *)
      	    particle.attribute_array (it, ia_vz, ib);
      	  enzo_float * az = (enzo_float *)
      	    particle.attribute_array (it, ia_az, ib);
      	  for (int ip=0; ip<np; ip++) {
      	    double v = fabs(vz[ip*dv]);
      	    double a = fabs(az[ip*da]);
      	    double dt_v = hz/MAX(v,1e-6);
      	    double dt_a = sqrt(2.0*hz/MAX(a,1e-6));
      	    dt = MIN(dt,dt_v);
      	    dt = MIN(dt,dt_a);
      	  } // ip
        } // rank 3

      } // ib
    } // end loop over particle types
  } // if leaf

  dt = MIN(dt,max_dt_);
  return dt;
}<|MERGE_RESOLUTION|>--- conflicted
+++ resolved
@@ -29,26 +29,19 @@
   TRACE_PM("EnzoMethodPmUpdate()");
 
   const int rank = cello::rank();
-  if (rank >= 0) this->required_fields_.push_back("acceleration_x");
-  if (rank >= 1) this->required_fields_.push_back("acceleration_y");
-  if (rank >= 2) this->required_fields_.push_back("acceleration_z");
-
-  this->define_fields();
-
-  // Initialize default Refresh object
-
-<<<<<<< HEAD
-  cello::simulation()->new_refresh_set_name(ir_post_,name());
-
-=======
+ 
+  if (rank >= 1) cello::define_field("acceleration_x");
+  if (rank >= 2) cello::define_field("acceleration_y");
+  if (rank >= 3) cello::define_field("acceleration_z");
+
+   // Initialize default Refresh object
+
   cello::simulation()->refresh_set_name(ir_post_,name());
   
-  const int rank = cello::rank();
->>>>>>> 1cfa4721
   Refresh * refresh = cello::refresh(ir_post_);
-  if (rank >= 1) refresh->add_field("acceleration_x");
-  if (rank >= 2) refresh->add_field("acceleration_y");
-  if (rank >= 3) refresh->add_field("acceleration_z");
+  refresh->add_field("acceleration_x");
+  refresh->add_field("acceleration_y");
+  refresh->add_field("acceleration_z");
 
   ParticleDescr * particle_descr = cello::particle_descr();
   Grouping * particle_groups = particle_descr->groups();
@@ -56,9 +49,8 @@
   const int num_mass = particle_groups->size("has_mass");
 
   for (int ipt = 0; ipt < num_mass; ipt++)
-    refresh->add_particle(particle_descr->type_index(
-                                particle_groups->item("has_mass",ipt)
-                                                        ));
+    refresh->add_particle
+      (particle_descr->type_index(particle_groups->item("has_mass",ipt)));
 
   // PM parameters initialized in EnzoBlock::initialize()
 }
