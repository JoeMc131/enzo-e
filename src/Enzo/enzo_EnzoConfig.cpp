--- conflicted
+++ resolved
@@ -194,9 +194,6 @@
   method_hydro_reconstruct_conservative(0),
   method_hydro_reconstruct_positive(0),
   method_hydro_riemann_solver(""),
-<<<<<<< HEAD
-
-=======
   // EnzoMethodNull
   method_null_dt(0.0),
   // EnzoMethodFeedback,
@@ -222,7 +219,6 @@
   method_star_maker_efficiency(0.01),            // star maker efficiency per free fall time
   method_star_maker_minimum_star_mass(1.0E4),    // minimum star particle mass in solar masses
   method_star_maker_maximum_star_mass(1.0E4),    // maximum star particle mass in solar masses
->>>>>>> 14ba4c1c
   // EnzoMethodTurbulence
   method_turbulence_edot(0.0),
   method_turbulence_mach_number(0.0),
@@ -521,8 +517,6 @@
   p | method_hydro_reconstruct_positive;
   p | method_hydro_riemann_solver;
 
-<<<<<<< HEAD
-=======
   p | method_null_dt;
 
   p | method_feedback_ejecta_mass;
@@ -547,7 +541,6 @@
   p | method_star_maker_efficiency;
   p | method_star_maker_minimum_star_mass;
   p | method_star_maker_maximum_star_mass;
->>>>>>> 14ba4c1c
 
   p | method_turbulence_edot;
 
