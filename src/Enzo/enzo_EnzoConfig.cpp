// See LICENSE_CELLO file for license and copyright information

/// @file     enzo_EnzoConfig.cpp
/// @author   James Bordner (jobordner@ucsd.edu)
/// @date     2012-10-03
/// @brief    Implementation of the EnzoConfig class

#include "cello.hpp"
#include "enzo.hpp"

extern CProxy_EnzoSimulation proxy_enzo_simulation;

//----------------------------------------------------------------------

EnzoConfig g_enzo_config;

EnzoConfig::EnzoConfig() throw ()
  :
  adapt_mass_type(0),
  ppm_diffusion(false),
  ppm_dual_energy(false),
  ppm_dual_energy_eta_1(0.0),
  ppm_dual_energy_eta_2(0.0),
  ppm_flattening(0),
  ppm_minimum_pressure_support_parameter(0),
  ppm_number_density_floor(0.0),
  ppm_density_floor(0.0),
  ppm_pressure_floor(0.0),
  ppm_pressure_free(false),
  ppm_temperature_floor(0.0),
  ppm_steepening(false),
  ppm_use_minimum_pressure_support(false),
  ppm_mol_weight(0.0),
  field_gamma(0.0),
  field_uniform_density(1.0),
  physics_cosmology(false),
  physics_cosmology_hubble_constant_now(0.0),
  physics_cosmology_omega_matter_now(0.0),
  physics_cosmology_omega_lamda_now(0.0),
  physics_cosmology_omega_baryon_now(1.0),
  physics_cosmology_omega_cdm_now(0.0),
  physics_cosmology_comoving_box_size(0.0),
  physics_cosmology_max_expansion_rate(0.0),
  physics_cosmology_initial_redshift(0.0),
  physics_cosmology_final_redshift(0.0),
  physics_gravity(false),
  // EnzoInitialCosmology
  initial_cosmology_temperature(0.0),
  // EnzoInitialCollapse
  initial_collapse_rank(0),
  initial_collapse_radius_relative(0.0),
  initial_collapse_particle_ratio(0.0),
  initial_collapse_mass(0.0),
  initial_collapse_temperature(0.0),
  // EnzoInitialGrackleTest
#ifdef CONFIG_USE_GRACKLE
  initial_grackle_test_maximum_H_number_density(1000.0),
  initial_grackle_test_maximum_metallicity(1.0),
  initial_grackle_test_maximum_temperature(1.0E8),
  initial_grackle_test_minimum_H_number_density(0.1),
  initial_grackle_test_minimum_metallicity(1.0E-4),
  initial_grackle_test_minimum_temperature(10.0),
  initial_grackle_test_reset_energies(0),
#endif /* CONFIG_USE_GRACKLE */
  initial_feedback_test_density(),
  initial_feedback_test_star_mass(),
  // EnzoInitialMusic
  initial_music_field_files(),
  initial_music_field_datasets(),
  initial_music_field_names(),
  initial_music_field_coords(),
  initial_music_particle_files(),
  initial_music_particle_datasets(),
  initial_music_particle_coords(),
  initial_music_particle_types(),
  initial_music_particle_attributes(),
  initial_music_throttle_internode(),
  initial_music_throttle_intranode(),
  initial_music_throttle_node_files(),
  initial_music_throttle_close_count(),
  initial_music_throttle_group_size(),
  initial_music_throttle_seconds_stagger(),
  initial_music_throttle_seconds_delay(),
  // EnzoInitialPm
  initial_pm_field(""),
  initial_pm_mpp(0.0),
  initial_pm_level(0),
  // EnzoInitialSedov[23]
  initial_sedov_rank(0),
  initial_sedov_radius_relative(0.0),
  initial_sedov_pressure_in(0.0),
  initial_sedov_pressure_out(0.0),
  initial_sedov_density(0.0),
  // EnzoInitialSedovRandom
  initial_sedov_random_half_empty(false),
  initial_sedov_random_grackle_cooling(false),
  initial_sedov_random_max_blasts(0),
  initial_sedov_random_radius_relative(0.0),
  initial_sedov_random_pressure_in(0.0),
  initial_sedov_random_pressure_out(0.0),
  initial_sedov_random_density(0.0),
  initial_sedov_random_te_multiplier(0),
  // EnzoInitialSoup
  initial_soup_rank(0),
  initial_soup_file(""),
  initial_soup_rotate(false),
  initial_soup_pressure_in(0.0),
  initial_soup_pressure_out(0.0),
  initial_soup_density(0.0),
  // EnzoInitialTurbulence
  initial_turbulence_density(0.0),
  initial_turbulence_pressure(0.0),
  initial_turbulence_temperature(0.0),
  // EnzoInitialIsolatedGalaxy
  initial_IG_scale_length(0.0343218),       // Gas disk scale length in code units
  initial_IG_scale_height(0.00343218),      // Gas disk scale height in code units
  initial_IG_disk_mass(42.9661),            // Gas disk mass in code units
  initial_IG_gas_fraction(0.2),             // Gas disk M_gas / M_star
  initial_IG_disk_temperature(1e4),         // Gas disk temperature in K
  initial_IG_disk_metal_fraction(1.0E-10),         // Gas disk metal fraction
  initial_IG_gas_halo_mass(0.1),             // Gas halo total mass in code units
  initial_IG_gas_halo_temperature(1e4),      // Gas halo initial temperature
  initial_IG_gas_halo_metal_fraction(1.0E-10),      // Gas halo metal fraction
  initial_IG_gas_halo_density(0.0),          // Gas halo uniform density (ignored if zero)
  initial_IG_gas_halo_radius(1.0),           // Gas halo maximum radius in code units
  initial_IG_use_gas_particles(false),      // Set up gas by depositing baryonic particles to grid
  initial_IG_live_dm_halo(false),
  initial_IG_stellar_disk(false),
  initial_IG_stellar_bulge(false),
  initial_IG_analytic_velocity(false),
  initial_IG_include_recent_SF(false),
  initial_IG_recent_SF_start(-100.0),
  initial_IG_recent_SF_end(0.0),
  initial_IG_recent_SF_bin_size(5.0),
  initial_IG_recent_SF_SFR(2.0),
  initial_IG_recent_SF_seed(12345),
  // EnzoProlong
  interpolation_method(""),
  // EnzoMethodCheckGravity
  method_check_gravity_particle_type(),
  // EnzoMethodHeat
  method_heat_alpha(0.0),
  // EnzoMethodHydro
  method_hydro_method(""),
  method_hydro_dual_energy(false),
  method_hydro_dual_energy_eta_1(0.0),
  method_hydro_dual_energy_eta_2(0.0),
  method_hydro_reconstruct_method(""),
  method_hydro_reconstruct_conservative(0),
  method_hydro_reconstruct_positive(0),
  method_hydro_riemann_solver(""),
<<<<<<< HEAD
  // EnzoMethodNull
  method_null_dt(0.0),
  // EnzoMethodFeedback,
  method_feedback_ejecta_mass(0.0),
  method_feedback_supernova_energy(1.0),
  method_feedback_ejecta_metal_fraction(0.0),
  method_feedback_stencil(3),
  method_feedback_shift_cell_center(true),
  method_feedback_ke_fraction(0.0),
  method_feedback_use_ionization_feedback(false),
  // EnzoMethodStarMaker,
  method_star_maker_type(""),                             // star maker type to use
  method_star_maker_use_density_threshold(true),           // check above density threshold before SF
  method_star_maker_use_velocity_divergence(true),         // check for converging flow before SF
  method_star_maker_use_dynamical_time(true),              // compute t_ff / t_dyn. Otherwise take as 1.0
  method_star_maker_number_density_threshold(0.0),      // Number density threshold in cgs
  method_star_maker_maximum_mass_fraction(0.5),            // maximum cell mass fraction to convert to stars
  method_star_maker_efficiency(0.01),            // star maker efficiency
  method_star_maker_minimum_star_mass(1.0E4),    // star particle mass (if fixed) in solar masses
=======
>>>>>>> d7cd212a
  // EnzoMethodTurbulence
  method_turbulence_edot(0.0),
  method_turbulence_mach_number(0.0),
  method_grackle_use_grackle(false),
#ifdef CONFIG_USE_GRACKLE
  method_grackle_chemistry(),
  method_grackle_use_cooling_timestep(false),
  method_grackle_radiation_redshift(-1.0),
#endif
  // EnzoMethodGravity
  method_gravity_grav_const(0.0),
  method_gravity_solver(""),
  method_gravity_order(4),
  method_gravity_accumulate(false),
  /// EnzoMethodBackgroundAcceleration
  method_background_acceleration_type(""),
  method_background_acceleration_mass(0.0),
  method_background_acceleration_DM_mass(0.0),
  method_background_acceleration_DM_density(0.0),
  method_background_acceleration_bulge_mass(0.0),
  method_background_acceleration_core_radius(1.0E-10),
  method_background_acceleration_bulge_radius(1.0E-10),
  method_background_acceleration_stellar_mass(0.0),
  method_background_acceleration_DM_mass_radius(0.0),
  method_background_acceleration_stellar_scale_height_r(1.0E-10),
  method_background_acceleration_stellar_scale_height_z(1.0E-10),
  method_background_acceleration_apply_acceleration(true), // for debugging
  /// EnzoMethodPmDeposit
  method_pm_deposit_alpha(0.5),
  /// EnzoMethodPmUpdate
  method_pm_update_max_dt(std::numeric_limits<double>::max()),
  /// EnzoSolverMg0
  solver_pre_smooth(),
  solver_post_smooth(),
  solver_last_smooth(),
  solver_coarse_solve(),
  solver_domain_solve(),
  solver_weight(),
  solver_restart_cycle(),
  /// EnzoSolver<Krylov>
  solver_precondition(),
  solver_coarse_level(),
  solver_is_unigrid(),
  stopping_redshift()

{
  for (int i=0; i<3; i++) {
    initial_sedov_array[i] = 0;
    initial_soup_array[i]  = 0;
    initial_soup_d_pos[i]  = 0.0;
    initial_soup_d_size[i] = 0.0;
    initial_collapse_array[i] = 0;
    initial_IG_center_position[i] = 0.5;
    initial_IG_bfield[i] = 0.0;
    method_background_acceleration_center[i] = 0.5;
    method_background_acceleration_angular_momentum[i] = 0;

    initial_feedback_test_position[i] = 0.5;
  }

  method_background_acceleration_angular_momentum[2] = 1;

#ifdef CONFIG_USE_GRACKLE
    method_grackle_chemistry = NULL;
#endif
}

//----------------------------------------------------------------------

EnzoConfig::~EnzoConfig() throw ()
{
#ifdef CONFIG_USE_GRACKLE
  delete method_grackle_chemistry;
#endif // CONFIG_USE_GRACKLE
}

//----------------------------------------------------------------------

void EnzoConfig::pup (PUP::er &p)
{

  Config::pup(p);

  TRACEPUP;

  // NOTE: change this function whenever attributes change

  p | adapt_mass_type;

  p | ppm_diffusion;
  p | ppm_dual_energy;
  p | ppm_dual_energy_eta_1;
  p | ppm_dual_energy_eta_2;
  p | ppm_flattening;
  p | ppm_minimum_pressure_support_parameter;
  p | ppm_number_density_floor;
  p | ppm_density_floor;
  p | ppm_pressure_floor;
  p | ppm_pressure_free;
  p | ppm_temperature_floor;
  p | ppm_steepening;
  p | ppm_use_minimum_pressure_support;
  p | ppm_mol_weight;

  p | field_gamma;
  p | field_uniform_density;

  p | physics_cosmology;
  p | physics_cosmology_hubble_constant_now;
  p | physics_cosmology_omega_lamda_now;
  p | physics_cosmology_omega_matter_now;
  p | physics_cosmology_omega_baryon_now;
  p | physics_cosmology_omega_cdm_now;
  p | physics_cosmology_comoving_box_size;
  p | physics_cosmology_max_expansion_rate;
  p | physics_cosmology_initial_redshift;
  p | physics_cosmology_final_redshift;

  p | physics_gravity;

  p | initial_cosmology_temperature;

  p | initial_collapse_rank;
  PUParray(p,initial_collapse_array,3);
  p | initial_collapse_radius_relative;
  p | initial_collapse_particle_ratio;
  p | initial_collapse_mass;
  p | initial_collapse_temperature;

#ifdef CONFIG_USE_GRACKLE
  p | initial_grackle_test_minimum_H_number_density;
  p | initial_grackle_test_maximum_H_number_density;
  p | initial_grackle_test_minimum_temperature;
  p | initial_grackle_test_maximum_temperature;
  p | initial_grackle_test_minimum_metallicity;
  p | initial_grackle_test_maximum_metallicity;
  p | initial_grackle_test_reset_energies;
#endif /* CONFIG_USE_GRACKLE */

  p | initial_sedov_rank;
  PUParray(p,initial_sedov_array,3);
  p | initial_sedov_radius_relative;
  p | initial_sedov_pressure_in;
  p | initial_sedov_pressure_out;
  p | initial_sedov_density;

  PUParray(p,initial_sedov_random_array,3);
  p | initial_sedov_random_half_empty;
  p | initial_sedov_random_grackle_cooling;
  p | initial_sedov_random_max_blasts;
  p | initial_sedov_random_radius_relative;
  p | initial_sedov_random_pressure_in;
  p | initial_sedov_random_pressure_out;
  p | initial_sedov_random_density;
  p | initial_sedov_random_te_multiplier;

  p | initial_turbulence_density;
  p | initial_turbulence_pressure;
  p | initial_turbulence_temperature;

  p | initial_music_field_files;
  p | initial_music_field_datasets;
  p | initial_music_field_names;
  p | initial_music_field_coords;

  p | initial_music_particle_files;
  p | initial_music_particle_datasets;
  p | initial_music_particle_coords;
  p | initial_music_particle_types;
  p | initial_music_particle_attributes;
  p | initial_music_throttle_internode;
  p | initial_music_throttle_intranode;
  p | initial_music_throttle_node_files;
  p | initial_music_throttle_close_count;
  p | initial_music_throttle_group_size;
  p | initial_music_throttle_seconds_stagger;
  p | initial_music_throttle_seconds_delay;

  p | initial_pm_field;
  p | initial_pm_mpp;
  p | initial_pm_level;

  PUParray(p, initial_feedback_test_position,3);
  p | initial_feedback_test_density;
  p | initial_feedback_test_star_mass;

  PUParray(p, initial_IG_center_position,3);
  PUParray(p, initial_IG_bfield,3);
  p | initial_IG_scale_length;
  p | initial_IG_scale_height;
  p | initial_IG_disk_mass;
  p | initial_IG_gas_fraction;
  p | initial_IG_disk_temperature;
  p | initial_IG_disk_metal_fraction;
  p | initial_IG_gas_halo_mass;
  p | initial_IG_gas_halo_temperature;
  p | initial_IG_gas_halo_metal_fraction;
  p | initial_IG_gas_halo_density;
  p | initial_IG_gas_halo_radius;
  p | initial_IG_use_gas_particles;
  p | initial_IG_live_dm_halo;
  p | initial_IG_stellar_disk;
  p | initial_IG_stellar_bulge;
  p | initial_IG_analytic_velocity;
  p | initial_IG_include_recent_SF;
  p | initial_IG_recent_SF_start;
  p | initial_IG_recent_SF_end;
  p | initial_IG_recent_SF_bin_size;
  p | initial_IG_recent_SF_SFR;
  p | initial_IG_recent_SF_seed;

  p | initial_soup_rank;
  p | initial_soup_file;
  p | initial_soup_rotate;
  PUParray(p,initial_soup_array,3);
  PUParray(p,initial_soup_d_pos,3);
  PUParray(p,initial_soup_d_size,3);
  p | initial_soup_pressure_in;
  p | initial_soup_pressure_out;
  p | initial_soup_density;

  p | interpolation_method;

  p | method_check_gravity_particle_type;

  p | method_heat_alpha;

  p | method_hydro_method;
  p | method_hydro_dual_energy;
  p | method_hydro_dual_energy_eta_1;
  p | method_hydro_dual_energy_eta_2;
  p | method_hydro_reconstruct_method;
  p | method_hydro_reconstruct_conservative;
  p | method_hydro_reconstruct_positive;
  p | method_hydro_riemann_solver;

<<<<<<< HEAD
  p | method_null_dt;

  p | method_feedback_ejecta_mass;
  p | method_feedback_supernova_energy;
  p | method_feedback_ejecta_metal_fraction;
  p | method_feedback_stencil;
  p | method_feedback_shift_cell_center;
  p | method_feedback_ke_fraction;
  p | method_feedback_use_ionization_feedback;

  p | method_star_maker_type;
  p | method_star_maker_use_density_threshold;
  p | method_star_maker_use_velocity_divergence;
  p | method_star_maker_use_dynamical_time;
  p | method_star_maker_number_density_threshold;
  p | method_star_maker_maximum_mass_fraction;
  p | method_star_maker_efficiency;
  p | method_star_maker_minimum_star_mass;

=======
>>>>>>> d7cd212a
  p | method_turbulence_edot;

  p | method_gravity_grav_const;
  p | method_gravity_solver;
  p | method_gravity_order;
  p | method_gravity_accumulate;

  p | method_background_acceleration_type;
  p | method_background_acceleration_mass;
  p | method_background_acceleration_DM_mass;
  p | method_background_acceleration_DM_density;
  p | method_background_acceleration_bulge_mass;
  p | method_background_acceleration_core_radius;
  p | method_background_acceleration_bulge_radius;
  p | method_background_acceleration_stellar_mass;
  p | method_background_acceleration_DM_mass_radius;
  p | method_background_acceleration_stellar_scale_height_r;
  p | method_background_acceleration_stellar_scale_height_z;
  p | method_background_acceleration_apply_acceleration;
  PUParray(p,method_background_acceleration_angular_momentum,3);
  PUParray(p,method_background_acceleration_center,3);

  p | method_pm_deposit_alpha;
  p | method_pm_update_max_dt;

  p | solver_pre_smooth;
  p | solver_post_smooth;
  p | solver_last_smooth;
  p | solver_coarse_solve;
  p | solver_domain_solve;
  p | solver_weight;
  p | solver_restart_cycle;
  p | solver_precondition;
  p | solver_coarse_level;
  p | solver_is_unigrid;

  p | stopping_redshift;

  p | units_mass;
  p | units_density;
  p | units_length;
  p | units_time;

  p  | method_grackle_use_grackle;

#ifdef CONFIG_USE_GRACKLE
  if (method_grackle_use_grackle) {
    p  | method_grackle_use_cooling_timestep;
    p  | method_grackle_radiation_redshift;

    int is_null = (method_grackle_chemistry==NULL);

    p | is_null;

    if (is_null) {

      method_grackle_chemistry = NULL;
      
    } else {

      if (p.isUnpacking()) {
        method_grackle_chemistry = new chemistry_data;
        method_grackle_chemistry->use_grackle = method_grackle_use_grackle;

        if(method_grackle_chemistry->use_grackle){
          if (set_default_chemistry_parameters(method_grackle_chemistry) == ENZO_FAIL){
            ERROR("EnzoMethodConfig::pup()",
                  "Error in Grackle set_default_chemistry_parameters");
          }
        }
      }
      ASSERT("EnzoConfig::pup",
             "method_grackle_chemistry is expected to be non-null",
             (method_grackle_chemistry != NULL));
      
      p | *method_grackle_chemistry;
    }

  }

#endif /* CONFIG_USE_GRACKLE */

}

//----------------------------------------------------------------------

void EnzoConfig::read(Parameters * p) throw()
{
  TRACE("BEGIN EnzoConfig::read()");

  // Read Cello parameters


  TRACE("EnzoCharm::read calling Config::read()");

  ((Config*)this) -> read (p);

  adapt_mass_type.resize(num_adapt);

  for (int ia=0; ia<num_adapt; ia++) {

    std::string prefix = "Adapt:" + adapt_list[ia] + ":";
    adapt_mass_type[ia] = p->value_string(prefix+"mass_type","unknown");
    ASSERT2("EnzoConfig::read()",
	    "Unknown mass_type %s for parameter %s",
	    adapt_mass_type[ia].c_str(),(prefix+"mass_type").c_str(),
	    (adapt_type[ia] != "mass" ||
	     (adapt_mass_type[ia]=="dark" ||
	      adapt_mass_type[ia]=="baryon")));
  }

  double floor_default = 1e-6;

  ppm_diffusion = p->value_logical
    ("Method:ppm:diffusion", false);
  ppm_dual_energy = p->value_logical
    ("Method:ppm:dual_energy",false);
  ppm_dual_energy_eta_1 = p->value_float
    ("Method:ppm:dual_energy_eta_1", 0.001);
  ppm_dual_energy_eta_2 = p->value_float
    ("Method:ppm:dual_energy_eta_2", 0.1);
  ppm_flattening = p->value_integer
    ("Method:ppm:flattening", 3);
  ppm_minimum_pressure_support_parameter = p->value_integer
    ("Method:ppm:minimum_pressure_support_parameter",100);
  ppm_number_density_floor = p->value_float
    ("Method:ppm:number_density_floor", floor_default);
  ppm_density_floor = p->value_float
    ("Method:ppm:density_floor", floor_default);
  ppm_pressure_floor = p->value_float
    ("Method:ppm:pressure_floor", floor_default);
  ppm_pressure_free = p->value_logical
    ("Method:ppm:pressure_free",false);
  ppm_temperature_floor = p->value_float
    ("Method:ppm:temperature_floor", floor_default);
  ppm_steepening = p->value_logical
    ("Method:ppm:steepening", false);
  ppm_use_minimum_pressure_support = p->value_logical
    ("Method:ppm:use_minimum_pressure_support",false);
  ppm_mol_weight = p->value_float
    ("Method:ppm:mol_weight",0.6);

  // InitialMusic

  std::string name_initial = "Initial:music:";
  int num_files = p->list_length (name_initial + "file_list");
  for (int index_file=0; index_file<num_files; index_file++) {
    std::string file_id = name_initial +
      p->list_value_string (index_file,name_initial+"file_list") + ":";

    std::string type    = p->value_string (file_id+"type","");
    std::string name    = p->value_string (file_id+"name","");
    std::string file    = p->value_string (file_id+"file","");
    std::string dataset = p->value_string (file_id+"dataset","");
    std::string coords  = p->value_string (file_id+"coords","xyz");

    if (type == "particle") {
      std::string attribute = p->value_string (file_id+"attribute","");
      //      if (name != "") {
      initial_music_particle_files.     push_back(file);
      initial_music_particle_datasets.  push_back(dataset);
      initial_music_particle_coords.    push_back(coords);
      initial_music_particle_types.     push_back(name);
      initial_music_particle_attributes.push_back(attribute);
      //      }
    } else if (type == "field") {

      initial_music_field_files.        push_back(file);
      initial_music_field_datasets.     push_back(dataset);
      initial_music_field_names.        push_back(name);
      initial_music_field_coords.       push_back(coords);
    } else {
      ERROR2 ("EnzoConfig::read",
	      "Unknown particle type %s for parameter %s",
	      type.c_str(),(file_id+"type").c_str());
    }
  }
  // "sleep_by_process", "limit_per_node"
  initial_music_throttle_internode = p->value_logical
    ("Initial:music:throttle_internode",false);
  initial_music_throttle_intranode = p->value_logical
    ("Initial:music:throttle_intranode",false);
  initial_music_throttle_node_files = p->value_logical
    ("Initial:music:throttle_node_files",false);
  initial_music_throttle_close_count = p->value_integer
    ("Initial:music:throttle_close_count",0);
  initial_music_throttle_group_size = p->value_integer
    ("Initial:music:throttle_group_size",std::numeric_limits<int>::max());
  initial_music_throttle_seconds_stagger = p->value_float
    ("Initial:music:throttle_seconds_stagger",0.0);
  initial_music_throttle_seconds_delay = p->value_float
    ("Initial:music:throttle_seconds_delay",0.0);

  // PM method and initialization

  method_pm_deposit_alpha = p->value_float ("Method:pm_deposit:alpha",0.5);

  method_pm_update_max_dt = p->value_float
    ("Method:pm_update:max_dt", std::numeric_limits<double>::max());


  initial_pm_field        = p->value_string  ("Initial:pm:field","density");
  initial_pm_mpp          = p->value_float   ("Initial:pm:mpp",-1.0);
  initial_pm_level        = p->value_integer ("Initial:pm:level",-1);

  field_gamma = p->value_float ("Field:gamma",5.0/3.0);
  field_uniform_density = p->value_float ("Field:uniform_density",1.0);

  // InitialSoup initialization

  initial_soup_rank      = p->value_integer ("Initial:soup:rank",0);
  initial_soup_file      = p->value_string ("Initial:soup:file","soup.png");
  initial_soup_rotate    = p->value_logical ("Initial:soup:rotate",false);
  for (int axis=0; axis<3; axis++) {
    initial_soup_array[axis]  = p->list_value_integer
      (axis,"Initial:soup:array",1);
    initial_soup_d_pos[axis]  = p->list_value_float
      (axis,"Initial:soup:d_pos",0.0);
    initial_soup_d_size[axis] = p->list_value_float
      (axis,"Initial:soup:d_size",0.0);
  }
  initial_soup_pressure_in =
    p->value_float("Initial:soup:pressure_in",1.0);
  initial_soup_pressure_out =
    p->value_float("Initial:soup:pressure_out",1e-5);
  initial_soup_density =
    p->value_float("Initial:soup:density",1.0);

  // Sedov initialization

  TRACE1("field_gamma = %f",field_gamma);

  initial_sedov_rank = p->value_integer ("Initial:sedov:rank",0);

  initial_sedov_array[0] = p->list_value_integer (0,"Initial:sedov:array",1);
  initial_sedov_array[1] = p->list_value_integer (1,"Initial:sedov:array",1);
  initial_sedov_array[2] = p->list_value_integer (2,"Initial:sedov:array",1);

  initial_sedov_radius_relative =
    p->value_float("Initial:sedov:radius_relative",0.1);
  initial_sedov_pressure_in =
    p->value_float("Initial:sedov:pressure_in",1.0);
  initial_sedov_pressure_out =
    p->value_float("Initial:sedov:pressure_out",1e-5);
  initial_sedov_density =
    p->value_float("Initial:sedov:density",1.0);

  // Sedov Random Initialization

  initial_sedov_random_array[0] =
    p->list_value_integer (0,"Initial:sedov_random:array",1);
  initial_sedov_random_array[1] =
    p->list_value_integer (1,"Initial:sedov_random:array",1);
  initial_sedov_random_array[2] =
    p->list_value_integer (2,"Initial:sedov_random:array",1);

  initial_sedov_random_half_empty =
    p->value_logical ("Initial:sedov_random:half_empty",false);
  initial_sedov_random_grackle_cooling =
    p->value_logical ("Initial:sedov_random:grackle_cooling",false);
  initial_sedov_random_max_blasts =
    p->value_integer ("Initial:sedov_random:max_blasts",1);
  initial_sedov_random_radius_relative =
    p->value_float   ("Initial:sedov_random:radius_relative",0.1);
  initial_sedov_random_pressure_in =
    p->value_float   ("Initial:sedov_random:pressure_in",1.0);
  initial_sedov_random_pressure_out =
    p->value_float   ("Initial:sedov_random:pressure_out",1e-5);
  initial_sedov_random_density =
    p->value_float   ("Initial:sedov_random:density",1.0);
  initial_sedov_random_te_multiplier =
    p->value_integer  ("Initial:sedov_random:te_multiplier",1);


  // Cosmology initialization
  initial_cosmology_temperature = p->value_float("Initial:cosmology:temperature",0.0);

  // Collapse initialization

  initial_collapse_rank =  p->value_integer("Initial:collapse:rank",0);
  for (int i=0; i<initial_collapse_rank; i++) {
    initial_collapse_array[i] =
      p->list_value_integer (i,"Initial:collapse:array",1);
  }
  for (int i=initial_collapse_rank; i<3; i++) {
    initial_collapse_array[i] = 1;
  }
  initial_collapse_radius_relative =
    p->value_float("Initial:collapse:radius_relative",0.1);
  initial_collapse_particle_ratio =
    p->value_float("Initial:collapse:particle_ratio",0.0);
  initial_collapse_mass =
    p->value_float("Initial:collapse:mass",cello::mass_solar);
  initial_collapse_temperature =
    p->value_float("Initial:collapse:temperature",10.0);

  // Grackle test initialization
#ifdef CONFIG_USE_GRACKLE
  initial_grackle_test_minimum_H_number_density =
    p->value_float("Initial:grackle_test:minimum_H_number_density",0.1);
  initial_grackle_test_maximum_H_number_density =
    p->value_float("Initial:grackle_test:maximum_H_number_density",1000.0);
  initial_grackle_test_minimum_temperature =
    p->value_float("Initial:grackle_test:minimum_temperature",10.0);
  initial_grackle_test_maximum_temperature =
    p->value_float("Initial:grackle_test:maximum_temperature",1.0E8);
  initial_grackle_test_minimum_metallicity =
    p->value_float("Initial:grackle_test:minimum_metallicity", 1.0E-4);
  initial_grackle_test_maximum_metallicity =
    p->value_float("Initial:grackle_test:maximum_metallicity", 1.0);
  initial_grackle_test_reset_energies =
    p->value_integer("Initial:grackle_test:reset_energies",0);
#endif /* CONFIG_USE_GRACKLE */

  // Turbulence method and initialization

  initial_turbulence_density = p->value_float
    ("Initial:turbulence:density",1.0);

  // Must specify pressure or temperature
  initial_turbulence_pressure =    p->value_float
    ("Initial:turbulence:pressure",   0.0);
  initial_turbulence_temperature = p->value_float
    ("Initial:turbulence:temperature",0.0);

  bool uses_turbulence = false;
  for (size_t i=0; i<method_list.size(); i++) {
    if (method_list[i] == "turbulence") uses_turbulence=true;
  }

  if (uses_turbulence) {
    ASSERT ("EnzoConfig::read",
  	    "Either initial turbulence pressure or temperature must be defined",
  	    ! ((initial_turbulence_pressure == 0.0) &&
  	       (initial_turbulence_temperature == 0.0)));
    ASSERT ("EnzoConfig::read",
  	    "Initial turbulence pressure and temperature cannot "
	    "both be defined",
  	    ! ((initial_turbulence_pressure != 0.0) &&
  	       (initial_turbulence_temperature != 0.0)));
  }

  method_turbulence_edot = p->value_float
    ("Method:turbulence:edot",-1.0);
  method_turbulence_mach_number = p->value_float
    ("Method:turbulence:mach_number",0.0);

  interpolation_method = p->value_string
    ("Field:interpolation_method","SecondOrderA");

<<<<<<< HEAD
  //
  initial_IG_scale_length = p->value_float
    ("Initial:isolated_galaxy:scale_length", 0.0343218);
  initial_IG_scale_height = p->value_float
    ("Initial:isolated_galaxy:scale_height", 0.00343218);
  initial_IG_disk_mass = p->value_float
    ("Initial:isolated_galaxy:disk_mass", 42.9661);
  initial_IG_gas_fraction = p->value_float
    ("Initial:isolated_galaxy:gas_fraction", 0.2);
  initial_IG_disk_temperature = p->value_float
    ("Initial:isolated_galaxy:disk_temperature", 1.0E4);
  initial_IG_disk_metal_fraction = p->value_float
    ("Initial:isolated_galaxy:disk_metal_fraction", 1.0E-10);
  initial_IG_gas_halo_mass = p->value_float
    ("Initial:isolated_galaxy:gas_halo_mass", 0.1);
  initial_IG_gas_halo_temperature = p->value_float
    ("Initial:isolated_galaxy:gas_halo_temperature", 1.0E4);
  initial_IG_gas_halo_density = p->value_float
    ("Initial:isolated_galaxy:gas_halo_density", 0.0);
  initial_IG_gas_halo_radius = p->value_float
    ("Initial:isolated_galaxy:gas_halo_radius", 1.0);
  initial_IG_gas_halo_metal_fraction = p->value_float
    ("Initial:isolated_galaxy:gas_halo_metal_fraction", 1.0E-10);
  initial_IG_use_gas_particles = p->value_logical
    ("Initial:isolated_galaxy:use_gas_particles", false);
  initial_IG_live_dm_halo = p->value_logical
    ("Initial:isolated_galaxy:live_dm_halo",false);
  initial_IG_stellar_disk = p->value_logical
    ("Initial:isolated_galaxy:stellar_disk", false);
  initial_IG_stellar_bulge = p->value_logical
    ("Initial:isolated_galaxy:stellar_bulge", false);
  initial_IG_analytic_velocity = p->value_logical
    ("Initial:isolated_galaxy:analytic_velocity", false);
  initial_IG_include_recent_SF = p->value_logical
    ("Initial:isolated_galaxy:include_recent_SF", false);
  initial_IG_recent_SF_start = p->value_float
    ("Initial:isolated_galaxy:recent_SF_start", -100.0);
  initial_IG_recent_SF_end = p->value_float
    ("Initial:isolated_galaxy:recent_SF_end", 0.0);
  initial_IG_recent_SF_SFR = p->value_float
    ("Initial:isolated_galaxy:recent_SF_SFR", 2.0);
  initial_IG_recent_SF_bin_size = p->value_float
    ("Initial:isolated_galaxy:recent_SF_bin_size", 5.0);
  initial_IG_recent_SF_seed = p->value_integer
    ("Initial:isolated_galaxy:recent_SF_seed", 12345);

  for (int axis=0; axis<3; axis++) {
    initial_IG_center_position[axis]  = p->list_value_float
      (axis,"Initial:isolated_galaxy:center_position",0.5);
    initial_IG_bfield[axis] = p->list_value_float
      (axis, "Initial:isolated_galaxy:bfield",0.0);
  }

  for (int axis=0; axis<3; axis++){
    initial_feedback_test_position[axis] = p->list_value_float
      (axis, "Initial:feedback_test:position", 0.5);
  }
  initial_feedback_test_density = p->value_float
    ("Initial:feedback_test:density", 1.0E-24);

  initial_feedback_test_star_mass = p->value_float
    ("Initial:feedback_test:star_mass", 1000.0);
=======
  method_check_gravity_particle_type = p->value_string
    ("Method:check_gravity:particle_type","dark");
>>>>>>> d7cd212a

  method_heat_alpha = p->value_float
    ("Method:heat:alpha",1.0);

  method_hydro_method = p->value_string
    ("Method:hydro:method","ppm");

  method_hydro_dual_energy = p->value_logical
    ("Method:hydro:dual_energy",false);
  method_hydro_dual_energy_eta_1 = p->value_float
    ("Method:hydro:dual_energy_eta_1",0.001);
  method_hydro_dual_energy_eta_2 = p->value_float
    ("Method:hydro:dual_energy_eta_2",0.1);

  method_hydro_reconstruct_method = p->value_string
    ("Method:hydro:reconstruct_method","ppm");

  method_hydro_reconstruct_conservative = p->value_logical
    ("Method:hydro:reconstruct_conservative",false);

  method_hydro_reconstruct_positive = p->value_logical
    ("Method:hydro:reconstruct_positive",false);

  method_hydro_riemann_solver = p->value_string
    ("Method:hydro:riemann_solver","ppm");

<<<<<<< HEAD
  method_feedback_ejecta_mass = p->value_float
    ("Method:feedback:ejecta_mass",0.0);

  method_feedback_supernova_energy = p->value_float
    ("Method:feedback:supernova_energy",1.0);

  method_feedback_ejecta_metal_fraction = p->value_float
    ("Method:feedback:ejecta_metal_fraction",0.1);

  method_feedback_stencil = p->value_integer
    ("Method:feedback:stencil",3);

  method_feedback_shift_cell_center = p->value_logical
    ("Method:feedback:shift_cell_center", true);

  method_feedback_ke_fraction = p->value_float
    ("Method:feedback:ke_fraction", 0.0);

  method_feedback_use_ionization_feedback = p->value_logical
    ("Method:feedback:use_ionization_feedback", false);

  method_star_maker_type = p->value_string
    ("Method:star_maker:type","stochastic");

  method_star_maker_use_density_threshold = p->value_logical
    ("Method:star_maker:use_density_threshold",true);

  method_star_maker_use_velocity_divergence = p->value_logical
    ("Method:star_maker:use_velocity_divergence",true);

  method_star_maker_use_dynamical_time = p->value_logical
    ("Method:star_maker:use_dynamical_time",true);

  method_star_maker_number_density_threshold = p->value_float
    ("Method:star_maker:number_density_threshold",0.0);

  method_star_maker_maximum_mass_fraction = p->value_float
    ("Method:star_maker:maximum_mass_fraction",0.5);

  method_star_maker_efficiency = p->value_float
    ("Method:star_maker:efficiency",0.01);

  method_star_maker_minimum_star_mass = p->value_float
    ("Method:star_maker:minimum_star_mass",1.0E4);

  method_null_dt = p->value_float
    ("Method:null:dt",std::numeric_limits<double>::max());

  // method_star_maker

=======
>>>>>>> d7cd212a
  method_gravity_grav_const = p->value_float
    ("Method:gravity:grav_const",6.67384e-8);

  method_gravity_solver = p->value_string
    ("Method:gravity:solver","unknown");

  method_gravity_order = p->value_integer
    ("Method:gravity:order",4);

  method_gravity_accumulate = p->value_logical
    ("Method:gravity:accumulate",true);

  method_background_acceleration_type = p->value_string
   ("Method:background_acceleration:type","unknown");

  method_background_acceleration_mass = p->value_float
   ("Method:background_acceleration:mass",0.0);

  method_background_acceleration_DM_mass = p->value_float
   ("Method:background_acceleration:DM_mass",-1.0);

  method_background_acceleration_DM_density = p->value_float
   ("Method:background_acceleration:DM_density", -1.0);

  method_background_acceleration_bulge_mass = p->value_float
    ("Method:background_acceleration:bulge_mass", 0.0);

  method_background_acceleration_core_radius = p->value_float
    ("Method:background_acceleration:core_radius", 1.0E-10);

  method_background_acceleration_bulge_radius = p->value_float
    ("Method:background_acceleration:bulge_radius", 1.0E-10);

  method_background_acceleration_stellar_mass = p->value_float
    ("Method:background_acceleration:stellar_mass", 0.0);

  method_background_acceleration_DM_mass_radius = p->value_float
   ("Method:background_acceleration:DM_mass_radius", 0.0);

  method_background_acceleration_stellar_scale_height_r = p->value_float
   ("Method:background_acceleration:stellar_scale_height_r", 1.0E-10);

  method_background_acceleration_stellar_scale_height_z = p->value_float
   ("Method:background_acceleration:stellar_scale_height_z", 1.0E-10);

  method_background_acceleration_apply_acceleration = p->value_logical
    ("Method:background_acceleration:apply_acceleration", true);

  for (int axis = 0; axis < 3; axis++){
    method_background_acceleration_center[axis] = p->list_value_float
      (axis,"Method:background_acceleration:center",0.5);
    method_background_acceleration_angular_momentum[axis] = p->list_value_float
      (axis,"Method:background_acceleration:angular_momentum",0);
  }

  // Not sure if I need. Seems this flag tells the hydo solver
  // if gravity exists... so I would expect to need this... but Does
  // not get triggered for self-gravity at the moment... so not sure
  for (size_t i=0; i<method_list.size(); i++) {
    if (method_list[i] == "background_acceleration") physics_gravity=true;
  }

  //--------------------------------------------------
  // Physics
  //--------------------------------------------------

  num_physics = p->list_length("Physics:list");

  for (int index_physics=0; index_physics<num_physics; index_physics++) {

    std::string name =
      p->list_value_string(index_physics,"Physics:list");

    std::string full_name = std::string("Physics:") + name;

    if (physics_list[index_physics] == "cosmology") {

      physics_cosmology = true;

      physics_cosmology_hubble_constant_now = p->value_float
	(full_name + ":hubble_constant_now",0.701);

      physics_cosmology_omega_matter_now = p->value_float
	(full_name + ":omega_matter_now",   0.279);

      physics_cosmology_omega_baryon_now = p->value_float
	(full_name + ":omega_baryon_now",   1.0);

      physics_cosmology_omega_cdm_now = p->value_float
	(full_name + ":omega_cdm_now",   0.0);

      physics_cosmology_omega_lamda_now = p->value_float
	(full_name + ":omega_lambda_now",   0.721);


      physics_cosmology_comoving_box_size = p->value_float
	(full_name + ":comoving_box_size", 64.0);

      physics_cosmology_max_expansion_rate = p->value_float
	(full_name + ":max_expansion_rate", 0.01);

      physics_cosmology_initial_redshift = p->value_float
	(full_name + ":initial_redshift",  20.0);;

      physics_cosmology_final_redshift = p->value_float
	(full_name + ":final_redshift",  0.0);;

    }

    if (physics_list[index_physics] == "gravity") {

      physics_gravity = true;

    }
  }

  //======================================================================
  // SOLVER
  //======================================================================

  num_solvers = p->list_length("Solver:list");

  solver_pre_smooth.  resize(num_solvers);
  solver_coarse_solve.resize(num_solvers);
  solver_domain_solve.resize(num_solvers);
  solver_post_smooth. resize(num_solvers);
  solver_last_smooth. resize(num_solvers);
  solver_weight.      resize(num_solvers);
  solver_restart_cycle.resize(num_solvers);
  solver_precondition.resize(num_solvers);
  solver_coarse_level.resize(num_solvers);
  solver_is_unigrid.resize(num_solvers);

  for (int index_solver=0; index_solver<num_solvers; index_solver++) {

    std::string solver_name =
      std::string("Solver:") + p->list_value_string(index_solver,"Solver:list");

    std::string solver;

    solver = p->value_string (solver_name + ":precondition","unknown");
    if (solver_index.find(solver) != solver_index.end()) {
      solver_precondition[index_solver] = solver_index[solver];
    } else {
      solver_precondition[index_solver] = -1;
    }

    solver = p->value_string (solver_name + ":pre_smooth","unknown");
    if (solver_index.find(solver) != solver_index.end()) {
      solver_pre_smooth[index_solver] = solver_index[solver];
    } else {
      solver_pre_smooth[index_solver] = -1;
    }

    solver = p->value_string (solver_name + ":coarse_solve","unknown");
    if (solver_index.find(solver) != solver_index.end()) {
      solver_coarse_solve[index_solver] = solver_index[solver];
    } else {
      solver_coarse_solve[index_solver] = -1;
    }

    solver = p->value_string (solver_name + ":domain_solve","unknown");
    if (solver_index.find(solver) != solver_index.end()) {
      solver_domain_solve[index_solver] = solver_index[solver];
    } else {
      solver_domain_solve[index_solver] = -1;
    }

    solver = p->value_string (solver_name + ":post_smooth","unknown");
    if (solver_index.find(solver) != solver_index.end()) {
      solver_post_smooth[index_solver] = solver_index[solver];
    } else {
      solver_post_smooth[index_solver] = -1;
    }

    solver = p->value_string (solver_name + ":last_smooth","unknown");
    if (solver_index.find(solver) != solver_index.end()) {
      solver_last_smooth[index_solver] = solver_index[solver];
    } else {
      solver_last_smooth[index_solver] = -1;
    }

    solver_weight[index_solver] =
      p->value_float(solver_name + ":weight",1.0);

    solver_restart_cycle[index_solver] =
      p->value_integer(solver_name + ":restart_cycle",1);

<<<<<<< HEAD
    solver_coarse_level[index_solver] =
=======
    solver_coarse_level[index_solver] = 
>>>>>>> d7cd212a
      p->value_integer (solver_name + ":coarse_level",
			solver_min_level[index_solver]);

    solver_is_unigrid[index_solver] =
      p->value_logical (solver_name + ":is_unigrid",false);

  }

  //======================================================================
  // STOPPING
  //======================================================================

  stopping_redshift = p->value_float ("Stopping:redshift",0.0);

  //======================================================================
  // GRACKLE 3.0
  //======================================================================

  this->method_grackle_use_grackle = false;
#ifdef CONFIG_USE_GRACKLE


  /// Grackle parameters

  for (size_t i=0; i<method_list.size(); i++) {
    if (method_list[i] == "grackle") method_grackle_use_grackle=true;
  }

  // Defaults alert PUP::er() to ignore
  if (method_grackle_use_grackle) {

    method_grackle_chemistry = new chemistry_data;

    if (set_default_chemistry_parameters(method_grackle_chemistry) == ENZO_FAIL) {
      ERROR("EnzoMethodGrackle::EnzoMethodGrackle()",
      "Error in set_default_chemistry_parameters");
    }

    /* this must be set AFTER default values are set */
    method_grackle_chemistry->use_grackle = method_grackle_use_grackle;

    // Copy over parameters from Enzo-P to Grackle
    grackle_data->Gamma = field_gamma;

    //
    method_grackle_use_cooling_timestep = p->value_logical
      ("Method:grackle:use_cooling_timestep", false);

    // for when not using cosmology - redshift of UVB
    method_grackle_radiation_redshift = p->value_float
      ("Method:grackle:radiation_redshift", -1.0);

    // Set Grackle parameters from parameter file
    grackle_data->with_radiative_cooling = p->value_integer
      ("Method:grackle:with_radiative_cooling",
        grackle_data->with_radiative_cooling);

    grackle_data->primordial_chemistry = p->value_integer
      ("Method:grackle:primordial_chemistry",
        grackle_data->primordial_chemistry);

    grackle_data->metal_cooling = p->value_integer
      ("Method:grackle:metal_cooling",
        grackle_data->metal_cooling);

    grackle_data->h2_on_dust = p->value_integer
      ("Method:grackle:h2_on_dust",
        grackle_data->h2_on_dust);

    grackle_data->three_body_rate = p->value_integer
      ("Method:grackle:three_body_rate",
        grackle_data->three_body_rate);

    grackle_data->cmb_temperature_floor = p->value_integer
      ("Method:grackle:cmb_temperature_floor",
        grackle_data->cmb_temperature_floor);

    grackle_data->grackle_data_file = strdup(p->value_string
      ("Method:grackle:data_file",
        grackle_data->grackle_data_file).c_str());

    grackle_data->cie_cooling = p->value_integer
      ("Method:grackle:cie_cooling",
        grackle_data->cie_cooling);

    grackle_data->h2_optical_depth_approximation = p->value_integer
      ("Method:grackle:h2_optical_depth_approximation",
        grackle_data->h2_optical_depth_approximation);

    grackle_data->photoelectric_heating = p->value_integer
      ("Method:grackle:photoelectric_heating",
        grackle_data->photoelectric_heating);

    grackle_data->photoelectric_heating_rate = p->value_float
      ("Method:grackle:photoelectric_heating_rate",
        grackle_data->photoelectric_heating_rate);

    grackle_data->CaseBRecombination = p->value_integer
      ("Method:grackle:CaseBRecombination",
       grackle_data->CaseBRecombination);

    grackle_data->UVbackground = p->value_integer
      ("Method:grackle:UVbackground",
        grackle_data->UVbackground);

    grackle_data->use_volumetric_heating_rate = p->value_integer
      ("Method:grackle:use_volumetric_heating_rate",
      grackle_data->use_volumetric_heating_rate);

    grackle_data->use_specific_heating_rate = p->value_integer
      ("Method:grackle:use_specific_heating_rate",
       grackle_data->use_specific_heating_rate);

    grackle_data->self_shielding_method = p->value_integer
      ("Method:grackle:self_shielding_method",
       grackle_data->self_shielding_method);

    grackle_data->H2_self_shielding = p->value_integer
      ("Method:grackle:H2_self_shielding",
       grackle_data->H2_self_shielding);

    grackle_data->HydrogenFractionByMass = p->value_float
      ("Method:grackle:HydrogenFractionByMass",
        grackle_data->HydrogenFractionByMass);

    grackle_data->DeuteriumToHydrogenRatio = p->value_float
      ("Method:grackle:DeuteriumToHydrogenRatio",
       grackle_data->DeuteriumToHydrogenRatio);

    grackle_data->SolarMetalFractionByMass = p->value_float
      ("Method:grackle:SolarMetalFractionByMass",
       grackle_data->SolarMetalFractionByMass);

    grackle_data->Compton_xray_heating = p->value_integer
      ("Method:grackle:Compton_xray_heating",
       grackle_data->Compton_xray_heating);

    grackle_data->LWbackground_sawtooth_suppression = p->value_integer
      ("Method:grackle:LWbackground_sawtooth_suppression",
       grackle_data->LWbackground_sawtooth_suppression);

    grackle_data->LWbackground_intensity = p->value_float
      ("Method:grackle:LWbackground_intensity",
       grackle_data->LWbackground_intensity);

    grackle_data->UVbackground_redshift_on = p->value_float
      ("Method:grackle:UVbackground_redshift_on",
       grackle_data->UVbackground_redshift_on);

    grackle_data->UVbackground_redshift_off = p->value_float
      ("Method:grackle:UVbackground_redshift_off",
       grackle_data->UVbackground_redshift_off);

    grackle_data->UVbackground_redshift_fullon = p->value_float
      ("Method:grackle:UVbackground_redshift_fullon",
        grackle_data->UVbackground_redshift_fullon);

    grackle_data->UVbackground_redshift_drop = p->value_float
     ("Method:grackle:UVbackground_redshift_drop",
      grackle_data->UVbackground_redshift_drop);

    // When radiative transfer is eventually included, make
    // sure to set the below parameter to match the Enzo-P
    // parameter for turning RT on / off:
    //   grackle_data->use_radiative_transfer = ENZO_P_PARAMETER_NAME;
  }
#endif /* CONFIG_USE_GRACKLE */

  TRACE("END   EnzoConfig::read()");
}

//======================================================================<|MERGE_RESOLUTION|>--- conflicted
+++ resolved
@@ -149,7 +149,6 @@
   method_hydro_reconstruct_conservative(0),
   method_hydro_reconstruct_positive(0),
   method_hydro_riemann_solver(""),
-<<<<<<< HEAD
   // EnzoMethodNull
   method_null_dt(0.0),
   // EnzoMethodFeedback,
@@ -169,8 +168,6 @@
   method_star_maker_maximum_mass_fraction(0.5),            // maximum cell mass fraction to convert to stars
   method_star_maker_efficiency(0.01),            // star maker efficiency
   method_star_maker_minimum_star_mass(1.0E4),    // star particle mass (if fixed) in solar masses
-=======
->>>>>>> d7cd212a
   // EnzoMethodTurbulence
   method_turbulence_edot(0.0),
   method_turbulence_mach_number(0.0),
@@ -407,7 +404,6 @@
   p | method_hydro_reconstruct_positive;
   p | method_hydro_riemann_solver;
 
-<<<<<<< HEAD
   p | method_null_dt;
 
   p | method_feedback_ejecta_mass;
@@ -427,8 +423,6 @@
   p | method_star_maker_efficiency;
   p | method_star_maker_minimum_star_mass;
 
-=======
->>>>>>> d7cd212a
   p | method_turbulence_edot;
 
   p | method_gravity_grav_const;
@@ -779,7 +773,6 @@
   interpolation_method = p->value_string
     ("Field:interpolation_method","SecondOrderA");
 
-<<<<<<< HEAD
   //
   initial_IG_scale_length = p->value_float
     ("Initial:isolated_galaxy:scale_length", 0.0343218);
@@ -842,10 +835,9 @@
 
   initial_feedback_test_star_mass = p->value_float
     ("Initial:feedback_test:star_mass", 1000.0);
-=======
+
   method_check_gravity_particle_type = p->value_string
     ("Method:check_gravity:particle_type","dark");
->>>>>>> d7cd212a
 
   method_heat_alpha = p->value_float
     ("Method:heat:alpha",1.0);
@@ -872,7 +864,6 @@
   method_hydro_riemann_solver = p->value_string
     ("Method:hydro:riemann_solver","ppm");
 
-<<<<<<< HEAD
   method_feedback_ejecta_mass = p->value_float
     ("Method:feedback:ejecta_mass",0.0);
 
@@ -923,8 +914,6 @@
 
   // method_star_maker
 
-=======
->>>>>>> d7cd212a
   method_gravity_grav_const = p->value_float
     ("Method:gravity:grav_const",6.67384e-8);
 
@@ -1113,11 +1102,7 @@
     solver_restart_cycle[index_solver] =
       p->value_integer(solver_name + ":restart_cycle",1);
 
-<<<<<<< HEAD
     solver_coarse_level[index_solver] =
-=======
-    solver_coarse_level[index_solver] = 
->>>>>>> d7cd212a
       p->value_integer (solver_name + ":coarse_level",
 			solver_min_level[index_solver]);
 
