--- conflicted
+++ resolved
@@ -2,16 +2,10 @@
 c=======================================================================
 c//////////////////////  SUBROUTINE PGAS2D_DUAL  \\\\\\\\\\\\\\\\\\\\\\\
 c
-<<<<<<< HEAD
-      subroutine pgas2d_dual(dslice, eslice, geslice, pslice, 
-     &                       uslice, vslice, wslice, eta1, eta2,
-     &                       idim, jdim, i1, i2, j1, j2, gamma, pmin)
-=======
       subroutine pgas2d_dual
      &     (dslice, eslice, geslice, pslice, 
      &     uslice, vslice, wslice, eta1, eta2,
      &     idim, jdim, i1, i2, j1, j2, gamma, pmin, ierror)
->>>>>>> 5282aa38
 c
 c  COMPUTES GAS PRESSURE ON A SLICE (DUAL ENERGY VERSION)
 c
@@ -76,10 +70,6 @@
 c=======================================================================
 c
 c  compute the pressure
-<<<<<<< HEAD
-c
-=======
-
 C      print*, 'DEBUG_PRESSURE pgas2d_dual.F'
 C      print*, 'DEBUG_PRESSURE i1 i2 ',i1,i2
 C      print*, 'DEBUG_PRESSURE j1 j2 ',j1,j2
@@ -91,7 +81,6 @@
       do j=1,10
          sum(j) = 0.0
       end do
->>>>>>> 5282aa38
       do j=j1,j2
          do i=i1,i2
 c
