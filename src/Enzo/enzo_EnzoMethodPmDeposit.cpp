--- conflicted
+++ resolved
@@ -165,38 +165,10 @@
                ((ba == 4) ? "single" : ((ba == 8) ? "double" : "quadruple")),
                ((be == 4) ? "single" : ((be == 8) ? "double" : "quadruple")),
                (ba == be));
-<<<<<<< HEAD
+
  
       // Loop over batches
-=======
-
-
-      enzo_float dens = 0.0;
-      int ia_m = -1;
-
-      // Determine if particle has a constant mass, or if mass varies
-      // and we need to use the mass attribute
-      if (particle.is_constant (it,"mass")){
-
-        const int ic_mass = particle.constant_index (it, "mass");
-        dens = *((enzo_float *)(particle.constant_value (it,ic_mass)));
-      } else {
-        dens = 1.0;
-        ia_m = particle.attribute_index(it, "mass");
-      }
-
-      // Scale mass by volume if particle value is mass instead of density
-      // Required for Cosmology ("mass" is mass)
-      // Not for Collapse ("mass" is density)
-      if (cosmology) {
-        dens *= std::pow(2.0,rank*level);
-      }
-
-      // Accumulated single velocity array for Baryon deposit
-
->>>>>>> f287107a
       for (int ib=0; ib<particle.num_batches(it); ib++) {
-	
       
         const int np = particle.num_particles(it,ib);
 
@@ -208,7 +180,7 @@
 	  ASSERT1("EnzoMethodPmDeposit::compute",
 		  "Particle type %s has both a constant and an attribute called"
 		  "'mass'. Exiting.", particle.type_name(it).c_str(),
-		  particle.is_attribute(it,"mass"));
+		  !particle.is_attribute(it,"mass"));
 	  
 	  // In this case we fill the first np elements of pmass with the constant
 	  // value
@@ -237,7 +209,6 @@
 
 
 	// Allocate particle masses to the grid with CIC scheme
-
         if (rank == 1) {
 
 	  const int ia_x  = particle.attribute_index(it,"x");
