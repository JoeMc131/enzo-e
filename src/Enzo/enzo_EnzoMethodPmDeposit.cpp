// See LICENSE_CELLO file for license and copyright information

/// @file     enzo_EnzoMethodPmDeposit.cpp
/// @author   James Bordner (jobordner@ucsd.edu)
/// @date     Fri Apr  2 17:05:23 PDT 2010
/// @brief    Implements the EnzoMethodPmDeposit class
///
/// The EnzoMethodPmDeposit method computes a "density_total" field,
/// which includes the "density" field plus mass from gravitating
/// particles (particles in the "mass" group, e.g. "dark" matter
/// particles)

#include "cello.hpp"
#include "enzo.hpp"

// #define DEBUG_COLLAPSE

#define FORTRAN_NAME(NAME) NAME##_

extern "C" void  FORTRAN_NAME(dep_grid_cic)
  (enzo_float * de,enzo_float * de_t,enzo_float * temp,
   enzo_float * vx, enzo_float * vy, enzo_float * vz, 
   enzo_float * dt, enzo_float * rfield, int *rank,
   enzo_float * hx, enzo_float * hy, enzo_float * hz,
   int * mx,int * my,int * mz,
   int * gxi,int * gyi,int * gzi,
   int * nxi,int * nyi,int * nzi,
   int * ,int * ,int * ,
   int * nx,int * ny,int * nz,
   int * ,int * ,int * );

//----------------------------------------------------------------------

EnzoMethodPmDeposit::EnzoMethodPmDeposit ( double alpha)
  : Method(),
    alpha_(alpha)
{
  // Initialize default Refresh object

  cello::simulation()->new_refresh_set_name(ir_post_,name());

  Refresh * refresh = cello::refresh(ir_post_);

  refresh->add_field("density");
  refresh->add_field("velocity_x");
  refresh->add_field("velocity_y");
  refresh->add_field("velocity_z");
}

//----------------------------------------------------------------------

void EnzoMethodPmDeposit::pup (PUP::er &p)
{
  // NOTE: change this function whenever attributes change

  TRACEPUP;

  Method::pup(p);

  p | alpha_;
}

//----------------------------------------------------------------------

void EnzoMethodPmDeposit::compute ( Block * block) throw()
{

  if (block->is_leaf()) {

    Particle particle (block->data()->particle());
    Field    field    (block->data()->field());

    int rank = cello::rank();

    enzo_float * de_t = (enzo_float *)
      field.values("density_total");
    enzo_float * de_p = (enzo_float *)
      field.values("density_particle");
    enzo_float * de_pa = (enzo_float *)
      field.values("density_particle_accumulate");

    int mx,my,mz;
    field.dimensions(0,&mx,&my,&mz);
    int nx,ny,nz;
    field.size(&nx,&ny,&nz);
    int gx,gy,gz;
    field.ghost_depth(0,&gx,&gy,&gz);

    const int m = mx*my*mz;
    std::fill_n(de_p,m,0.0);
    std::fill_n(de_pa,m,0.0);

    // Initialize "density_total" with gas "density"

    // NOTE: density_total is now cleared in EnzoMethodGravity to
    // instead of here to possible race conditions with refresh.  This
    // means EnzoMethodPmDeposit ("pm_deposit") currently CANNOT be
    // used without EnzoMethodGravity ("gravity")
    
    // Get block extents and cell widths
    double xm,ym,zm;
    double xp,yp,zp;
    double hx,hy,hz;
    block->lower(&xm,&ym,&zm);
    block->upper(&xp,&yp,&zp);
    block->cell_width(&hx,&hy,&hz);

    // declare particle position arrays

    ParticleDescr * particle_descr = cello::particle_descr();
    Grouping * particle_groups = particle_descr->groups();

    int num_mass = particle_groups->size("has_mass");

    // Accumulate particle density using CIC

    enzo_float cosmo_a=1.0;
    enzo_float cosmo_dadt=0.0;
    EnzoPhysicsCosmology * cosmology = enzo::cosmology();

<<<<<<< HEAD
    
    if (cosmology) {

      double time = block->time();
      double dt   = block->dt();
      cosmology->compute_expansion_factor (&cosmo_a,&cosmo_dadt,time+alpha_*dt);
      
    }
    if (rank >= 1) hx *= cosmo_a;
    if (rank >= 2) hy *= cosmo_a;
    if (rank >= 3) hz *= cosmo_a;

    const double dt = alpha_ * block->dt() / cosmo_a;

    int level = block->level();

    // Loop over all particles that have mass
    for (int ipt = 0; ipt < num_mass; ipt++){

=======
    if (cosmology) {

      double time = block->time();
      double dt   = block->dt();
      cosmology->compute_expansion_factor (&cosmo_a,&cosmo_dadt,time+alpha_*dt);
    }
    if (rank >= 1) hx *= cosmo_a;
    if (rank >= 2) hy *= cosmo_a;
    if (rank >= 3) hz *= cosmo_a;

    const double dt = alpha_ * block->dt() / cosmo_a;

    int level = block->level();

    // Loop over all particles that have mass
    for (int ipt = 0; ipt < num_mass; ipt++){

>>>>>>> 7bd002ec
      int it = particle.type_index( particle_groups->item("has_mass",ipt));

      // check precisions match

      int ia = particle.attribute_index(it,"x");
      int ba = particle.attribute_bytes(it,ia); // "bytes (actual)"
      int be = sizeof(enzo_float);                // "bytes (expected)"

      ASSERT4 ("EnzoMethodPmUpdate::compute()",
               "Particle type %s attribute %s defined as %s but expecting %s",
               particle.type_name(it).c_str(),
               particle.attribute_name(it,ia).c_str(),
               ((ba == 4) ? "single" : ((ba == 8) ? "double" : "quadruple")),
               ((be == 4) ? "single" : ((be == 8) ? "double" : "quadruple")),
               (ba == be));


      enzo_float dens = 0.0;
      int ia_m = -1;
<<<<<<< HEAD

      if (particle.has_constant (it,"mass")){

=======

      if (particle.has_constant (it,"mass")){

>>>>>>> 7bd002ec
        const int ic_mass = particle.constant_index (it, "mass");
        dens = *((enzo_float *)(particle.constant_value (it,ic_mass)));
      } else {
        dens = 1.0;
        ia_m = particle.attribute_index(it, "mass");
      }

      // AJE: Make sure this is universal for all non-cosmological runs
      //
      // Scale mass by volume if particle value is mass instead of density
      // Required for Cosmology ("mass" is mass)
      // Not for Collapse ("mass" is density)
      if (cosmology) {
        dens *= std::pow(2.0,rank*level);
      }

      // Accumulated single velocity array for Baryon deposit

      for (int ib=0; ib<particle.num_batches(it); ib++) {

        int np = particle.num_particles(it,ib);

        // Find the mass of each particle. If cosntant generate array of
        // constant values in order to simply code below
        enzo_float * pdens = NULL;
        if (ia_m > 0){
          pdens = (enzo_float *) particle.attribute_array( it, ia_m, ib);
        } else {
          pdens = new enzo_float[np];
          for (int ip = 0; ip<np; ip++) pdens[ip] = 1.0;
        }
<<<<<<< HEAD


        if (rank == 1) {

    	  int ia_x  = particle.attribute_index(it,"x");
	  int ia_vx = particle.attribute_index(it,"vx");

	  enzo_float * xa =  (enzo_float *)particle.attribute_array (it,ia_x,ib);
	  enzo_float * vxa = (enzo_float *)particle.attribute_array (it,ia_vx,ib);

=======


        if (rank == 1) {

    	  int ia_x  = particle.attribute_index(it,"x");
	  int ia_vx = particle.attribute_index(it,"vx");

	  enzo_float * xa =  (enzo_float *)particle.attribute_array (it,ia_x,ib);
	  enzo_float * vxa = (enzo_float *)particle.attribute_array (it,ia_vx,ib);

>>>>>>> 7bd002ec
	  int dp =  particle.stride(it,ia_x);
	  int dv =  particle.stride(it,ia_vx);

#ifdef DEBUG_COLLAPSE
          CkPrintf ("DEBUG_COLLAPSE vxa[0] = %lg\n",vxa[0]);
#endif            

	  for (int ip=0; ip<np; ip++) {
<<<<<<< HEAD

	    double x = xa[ip*dp] + vxa[ip*dv]*dt;

	    double tx = nx*(x - xm) / (xp - xm) - 0.5;

  	    int ix0 = gx + floor(tx);

	    int ix1 = ix0 + 1;

	    double x0 = 1.0 - (tx - floor(tx));
	    double x1 = 1.0 - x0;

	    de_p[ix0] += pdens[ip]*dens*x0;
	    de_p[ix1] += pdens[ip]*dens*x1;

	  }

=======

	    double x = xa[ip*dp] + vxa[ip*dv]*dt;

	    double tx = nx*(x - xm) / (xp - xm) - 0.5;

  	    int ix0 = gx + floor(tx);

	    int ix1 = ix0 + 1;

	    double x0 = 1.0 - (tx - floor(tx));
	    double x1 = 1.0 - x0;

	    de_p[ix0] += pdens[ip]*dens*x0;
	    de_p[ix1] += pdens[ip]*dens*x1;

	  }

>>>>>>> 7bd002ec
        } else if (rank == 2) {

	  int ia_x  = particle.attribute_index(it,"x");
	  int ia_y  = particle.attribute_index(it,"y");
	  int ia_vx = particle.attribute_index(it,"vx");
	  int ia_vy = particle.attribute_index(it,"vy");

	  // Batch arrays
	  enzo_float * xa  = (enzo_float *)particle.attribute_array (it,ia_x,ib);
	  enzo_float * ya  = (enzo_float *)particle.attribute_array (it,ia_y,ib);
	  enzo_float * vxa = (enzo_float *)particle.attribute_array (it,ia_vx,ib);
	  enzo_float * vya = (enzo_float *)particle.attribute_array (it,ia_vy,ib);

	  int dp =  particle.stride(it,ia_x);
	  int dv =  particle.stride(it,ia_vx);

	  for (int ip=0; ip<np; ip++) {

	    double x = xa[ip*dp] + vxa[ip*dv]*dt;
	    double y = ya[ip*dp] + vya[ip*dv]*dt;

	    double tx = nx*(x - xm) / (xp - xm) - 0.5;
	    double ty = ny*(y - ym) / (yp - ym) - 0.5;

	    int ix0 = gx + floor(tx);
	    int iy0 = gy + floor(ty);

	    int ix1 = ix0 + 1;
	    int iy1 = iy0 + 1;

	    double x0 = 1.0 - (tx - floor(tx));
	    double y0 = 1.0 - (ty - floor(ty));

	    double x1 = 1.0 - x0;
	    double y1 = 1.0 - y0;

	    if ( dens < 0.0) {
	      CkPrintf ("%s:%d ERROR: dens = %f\n", __FILE__,__LINE__,dens);
	    }

	    de_p[ix0+mx*iy0] += pdens[ip]*dens*x0*y0;
	    de_p[ix1+mx*iy0] += pdens[ip]*dens*x1*y0;
	    de_p[ix0+mx*iy1] += pdens[ip]*dens*x0*y1;
	    de_p[ix1+mx*iy1] += pdens[ip]*dens*x1*y1;

	    if ( de_p[ix0+mx*iy0] < 0.0) {
	      CkPrintf ("%s:%d ERROR: de_p %d %d = %f\n",
	   	        __FILE__,__LINE__,ix0,iy0,dens);
	    }
	    if ( de_p[ix1+mx*iy0] < 0.0) {
	      CkPrintf ("%s:%d ERROR: de_p %d %d = %f\n",
		        __FILE__,__LINE__,ix1,iy0,dens);
	    }
	    if ( de_p[ix0+mx*iy1] < 0.0) {
	    CkPrintf ("%s:%d ERROR: de_p %d %d = %f\n",
		        __FILE__,__LINE__,ix0,iy1,dens);
	    }
	    if ( de_p[ix1+mx*iy1] < 0.0) {
	      CkPrintf ("%s:%d ERROR: de_p %d %d = %f\n",
		        __FILE__,__LINE__,ix1,iy1,dens);
	    }
	  }

        } else if (rank == 3) {

	  int ia_x  = particle.attribute_index(it,"x");
	  int ia_y  = particle.attribute_index(it,"y");
	  int ia_z  = particle.attribute_index(it,"z");
	  int ia_vx = particle.attribute_index(it,"vx");
	  int ia_vy = particle.attribute_index(it,"vy");
	  int ia_vz = particle.attribute_index(it,"vz");

	  enzo_float * xa  = (enzo_float *) particle.attribute_array (it,ia_x,ib);
	  enzo_float * ya  = (enzo_float *) particle.attribute_array (it,ia_y,ib);
	  enzo_float * za  = (enzo_float *) particle.attribute_array (it,ia_z,ib);

	  // Particle batch velocities
	  enzo_float * vxa = (enzo_float *) particle.attribute_array (it,ia_vx,ib);
	  enzo_float * vya = (enzo_float *) particle.attribute_array (it,ia_vy,ib);
	  enzo_float * vza = (enzo_float *) particle.attribute_array (it,ia_vz,ib);


#ifdef DEBUG_COLLAPSE
          CkPrintf ("DEBUG_COLLAPSE vxa[0] = %lg\n",vxa[0]);
#endif            

	  int dp =  particle.stride(it,ia_x);
	  int dv =  particle.stride(it,ia_vx);

	  for (int ip=0; ip<np; ip++) {

	    // Copy batch particle velocities to temporary block field velocities
	  
	    double x = xa[ip*dp] + vxa[ip*dv]*dt;
	    double y = ya[ip*dp] + vya[ip*dv]*dt;
	    double z = za[ip*dp] + vza[ip*dv]*dt;

	    double tx = nx*(x - xm) / (xp - xm) - 0.5;
	    double ty = ny*(y - ym) / (yp - ym) - 0.5;
	    double tz = nz*(z - zm) / (zp - zm) - 0.5;

	    int ix0 = gx + floor(tx);
	    int iy0 = gy + floor(ty);
	    int iz0 = gz + floor(tz);

	    int ix1 = ix0 + 1;
	    int iy1 = iy0 + 1;
	    int iz1 = iz0 + 1;

	    double x0 = 1.0 - (tx - floor(tx));
	    double y0 = 1.0 - (ty - floor(ty));
	    double z0 = 1.0 - (tz - floor(tz));

	    double x1 = 1.0 - x0;
	    double y1 = 1.0 - y0;
	    double z1 = 1.0 - z0;

	    de_p[ix0+mx*(iy0+my*iz0)] += pdens[ip]*dens*x0*y0*z0;
	    de_p[ix1+mx*(iy0+my*iz0)] += pdens[ip]*dens*x1*y0*z0;
	    de_p[ix0+mx*(iy1+my*iz0)] += pdens[ip]*dens*x0*y1*z0;
	    de_p[ix1+mx*(iy1+my*iz0)] += pdens[ip]*dens*x1*y1*z0;
	    de_p[ix0+mx*(iy0+my*iz1)] += pdens[ip]*dens*x0*y0*z1;
	    de_p[ix1+mx*(iy0+my*iz1)] += pdens[ip]*dens*x1*y0*z1;
	    de_p[ix0+mx*(iy1+my*iz1)] += pdens[ip]*dens*x0*y1*z1;
	    de_p[ix1+mx*(iy1+my*iz1)] += pdens[ip]*dens*x1*y1*z1;

	  }
        }

        if (ia_m < 0){
          delete [] pdens;
        }

      } // end loop over batches
    } // end loop over particle types
<<<<<<< HEAD

=======
>>>>>>> 7bd002ec

    //--------------------------------------------------
    // Add gas density
    //--------------------------------------------------
    enzo_float * de = (enzo_float *) field.values("density");

    enzo_float * temp =   new enzo_float [4*m];
    enzo_float * de_gas = new enzo_float [m];
    enzo_float * rfield = new enzo_float [m];

    std::fill_n(temp, 4*m, 0.0);
    std::fill_n(de_gas, m, 0.0);
    std::fill_n(rfield, m, 0.0);

    int gxi=gx;
    int gyi=gy;
    int gzi=gz;
    int nxi=mx-gx-1;
    int nyi=my-gy-1;
    int nzi=mz-gz-1;
    int i0 = 0;
    int i1 = 1;
    enzo_float hxf = hx;
    enzo_float hyf = hy;
    enzo_float hzf = hz;
    enzo_float dtf = alpha_;

    enzo_float * vxf = (enzo_float *) field.values("velocity_x");
    enzo_float * vyf = (enzo_float *) field.values("velocity_y");
    enzo_float * vzf = (enzo_float *) field.values("velocity_z");

    enzo_float * vx = new enzo_float [m];
    enzo_float * vy = new enzo_float [m];
    enzo_float * vz = new enzo_float [m];

    for (int i=0; i<m; i++) vx[i] = vxf[i];

    if (rank >= 2) for (int i=0; i<m; i++) vy[i] = vyf[i];
    else           for (int i=0; i<m; i++) vy[i] = 0.0;
    
    if (rank >= 3) for (int i=0; i<m; i++) vz[i] = vzf[i];
    else           for (int i=0; i<m; i++) vz[i] = 0.0;

    FORTRAN_NAME(dep_grid_cic)(de,de_gas,temp,
			       vx, vy, vz, 
			       &dtf, rfield, &rank,
			       &hxf,&hyf,&hzf,
			       &mx,&my,&mz,
			       &gxi,&gyi,&gzi,
			       &nxi,&nyi,&nzi,
			       &i0,&i0,&i0,
			       &nx,&ny,&nz,
			       &i1,&i1,&i1);

    for (int i=0; i<mx*my*mz; i++) {
      de_t[i] = de_pa[i] = de_p[i];
    }

    for (int iz=gz; iz<mz-gz; iz++) {
      for (int iy=gy; iy<my-gy; iy++) {
    	for (int ix=gx; ix<mx-gx; ix++) {
	  int i = ix + mx*(iy + my*iz);
	  int ig = (ix-gx) + nx*((iy-gy) + ny*(iz-gz));
	  de_t[i] += de_gas[ig];
    	}
      }
    }

    delete [] rfield;
    delete [] temp;
    delete [] vx;
    delete [] vy;
    delete [] vz;

    delete [] de_gas;
    
    double sum_de_p = 0.0;
    for (int i=0; i<mx*my*mz; i++) sum_de_p += de_p[i];

  }

    
  block->compute_done(); 
  
}

//----------------------------------------------------------------------

double EnzoMethodPmDeposit::timestep ( Block * block ) const throw()
{
  double dt = std::numeric_limits<double>::max();

  return dt;
}<|MERGE_RESOLUTION|>--- conflicted
+++ resolved
@@ -118,14 +118,12 @@
     enzo_float cosmo_dadt=0.0;
     EnzoPhysicsCosmology * cosmology = enzo::cosmology();
 
-<<<<<<< HEAD
-    
     if (cosmology) {
 
       double time = block->time();
       double dt   = block->dt();
       cosmology->compute_expansion_factor (&cosmo_a,&cosmo_dadt,time+alpha_*dt);
-      
+
     }
     if (rank >= 1) hx *= cosmo_a;
     if (rank >= 2) hy *= cosmo_a;
@@ -138,25 +136,6 @@
     // Loop over all particles that have mass
     for (int ipt = 0; ipt < num_mass; ipt++){
 
-=======
-    if (cosmology) {
-
-      double time = block->time();
-      double dt   = block->dt();
-      cosmology->compute_expansion_factor (&cosmo_a,&cosmo_dadt,time+alpha_*dt);
-    }
-    if (rank >= 1) hx *= cosmo_a;
-    if (rank >= 2) hy *= cosmo_a;
-    if (rank >= 3) hz *= cosmo_a;
-
-    const double dt = alpha_ * block->dt() / cosmo_a;
-
-    int level = block->level();
-
-    // Loop over all particles that have mass
-    for (int ipt = 0; ipt < num_mass; ipt++){
-
->>>>>>> 7bd002ec
       int it = particle.type_index( particle_groups->item("has_mass",ipt));
 
       // check precisions match
@@ -176,15 +155,9 @@
 
       enzo_float dens = 0.0;
       int ia_m = -1;
-<<<<<<< HEAD
 
       if (particle.has_constant (it,"mass")){
 
-=======
-
-      if (particle.has_constant (it,"mass")){
-
->>>>>>> 7bd002ec
         const int ic_mass = particle.constant_index (it, "mass");
         dens = *((enzo_float *)(particle.constant_value (it,ic_mass)));
       } else {
@@ -216,7 +189,6 @@
           pdens = new enzo_float[np];
           for (int ip = 0; ip<np; ip++) pdens[ip] = 1.0;
         }
-<<<<<<< HEAD
 
 
         if (rank == 1) {
@@ -227,18 +199,6 @@
 	  enzo_float * xa =  (enzo_float *)particle.attribute_array (it,ia_x,ib);
 	  enzo_float * vxa = (enzo_float *)particle.attribute_array (it,ia_vx,ib);
 
-=======
-
-
-        if (rank == 1) {
-
-    	  int ia_x  = particle.attribute_index(it,"x");
-	  int ia_vx = particle.attribute_index(it,"vx");
-
-	  enzo_float * xa =  (enzo_float *)particle.attribute_array (it,ia_x,ib);
-	  enzo_float * vxa = (enzo_float *)particle.attribute_array (it,ia_vx,ib);
-
->>>>>>> 7bd002ec
 	  int dp =  particle.stride(it,ia_x);
 	  int dv =  particle.stride(it,ia_vx);
 
@@ -247,7 +207,6 @@
 #endif            
 
 	  for (int ip=0; ip<np; ip++) {
-<<<<<<< HEAD
 
 	    double x = xa[ip*dp] + vxa[ip*dv]*dt;
 
@@ -265,25 +224,6 @@
 
 	  }
 
-=======
-
-	    double x = xa[ip*dp] + vxa[ip*dv]*dt;
-
-	    double tx = nx*(x - xm) / (xp - xm) - 0.5;
-
-  	    int ix0 = gx + floor(tx);
-
-	    int ix1 = ix0 + 1;
-
-	    double x0 = 1.0 - (tx - floor(tx));
-	    double x1 = 1.0 - x0;
-
-	    de_p[ix0] += pdens[ip]*dens*x0;
-	    de_p[ix1] += pdens[ip]*dens*x1;
-
-	  }
-
->>>>>>> 7bd002ec
         } else if (rank == 2) {
 
 	  int ia_x  = particle.attribute_index(it,"x");
@@ -419,10 +359,6 @@
 
       } // end loop over batches
     } // end loop over particle types
-<<<<<<< HEAD
-
-=======
->>>>>>> 7bd002ec
 
     //--------------------------------------------------
     // Add gas density
