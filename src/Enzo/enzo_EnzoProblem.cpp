--- conflicted
+++ resolved
@@ -654,12 +654,8 @@
        enzo_config->method_gravity_grav_const,
        enzo_config->method_gravity_order,
        enzo_config->method_gravity_accumulate,
-<<<<<<< HEAD
+       index_prolong,
        enzo_config->method_gravity_dt_max);
-=======
-       index_prolong
-       );
->>>>>>> 745e8edf
 
   } else if (name == "mhd_vlct") {
 
