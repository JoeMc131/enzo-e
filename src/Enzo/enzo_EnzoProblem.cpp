--- conflicted
+++ resolved
@@ -408,15 +408,8 @@
 
   } else if (name == "pm_deposit") {
 
-<<<<<<< HEAD
-    method = new EnzoMethodPmDeposit
-      (field_descr, particle_descr,
-       enzo_config->method_pm_deposit_type, 0.5);
-
-=======
     method = new EnzoMethodPmDeposit (enzo_config->method_pm_deposit_alpha);
-    
->>>>>>> 75c81b06
+
   } else if (name == "pm_update") {
 
     method = new EnzoMethodPmUpdate
