// See LICENSE_CELLO file for license and copyright information

/// @file     enzo_EnzoEFltArrayMap.hpp
/// @author   Matthew Abruzzo (matthewabruzzo@gmail.com)
/// @date     Mon Oct 26 2020
/// @brief    [\ref Enzo] Implementation of Enzo's EnzoEFltArrayMap which is
///           used to hold collections of EFlt3DArrays
///
/// All insertions occur in the constructor, and the properties of the
/// contained arrays can't be mutated. This choice:
///   - facillitates enforcement that all contained arrays have a fixed shape
///   - makes it easier to order the entries in an arbitrary order. This
///     facilitates optimizations in the Riemann Solver when the values are
///     initialized in the order expected by the Riemann Solver
<<<<<<< HEAD
///   - facillitates some optimizations that make instances relatively cheap to
///     copy.
///
/// To achieve similar results, instead of storing individual EFlt3DArrays
/// within vectors, one large instance of CelloArray<enzo_float,4> could be
/// stored. While that may help compiler optimizations, it may be too
/// restrictive.
=======
///
/// If necessary, a number of optimizations could be made to the implementation
/// that might make key lookups faster. These optimizations could take
/// advantage of the following factors:
///    - Entries are never deleted and the contents won't be resized (if a hash
///      table can be resized, then the hash codes must stay the same or be
///      recomputed). These factors probably make a custom hash table using
///      open-addressing superior to std::map or std::unordered_map.
///    - Assumptions about the max key size and the max capacity of the map.
///      For example, if the max key size never exceeds ~22 characters and
///      there are never more than ~128 entries, it would probably be optimal
///      to store the strings in-place (improving cache locallity).
/// It would also be worth considering whether linear search is faster (since
/// the arrays are small.
>>>>>>> 4027b65b

#ifndef ENZO_ENZO_EFLT_ARRAY_MAP_HPP
#define ENZO_ENZO_EFLT_ARRAY_MAP_HPP

class EnzoEFltArrayMap {
  /// @class EnzoEFltArrayMap
  /// @ingroup Enzo
  /// @brief [\ref Enzo] Stores instances of EFlt3DArray

public:

  // the following encapsulates the functionallity necessary for storing the
  // EFlt3DArray in a buffer whose lifetime is managed by a shared pointer
  // (this functionallity is separated into its own class to minimize conflicts
  // with an existing PR)
  template<typename T>
  struct SharedBuffer_{

    SharedBuffer_() = default;
    SharedBuffer_(std::size_t len) noexcept
      : arr_(std::shared_ptr<T>(new T[len](), std::default_delete<T[]>())),
        length_(len)
    { }

    const T& operator[](std::size_t i) const noexcept { return arr_.get()[i]; }
    T& operator[](std::size_t i) noexcept { return arr_.get()[i]; }
    std::size_t size() const noexcept {return length_;}

  private:
    std::shared_ptr<T> arr_;
    std::size_t length_;
  };

public: // interface

  EnzoEFltArrayMap(std::string name)
    : name_(name)
  { }

  EnzoEFltArrayMap()
    : EnzoEFltArrayMap("")
  { }

  /// Constructs a map that owns all of its own data.
  EnzoEFltArrayMap(std::string name, const std::vector<std::string> &keys,
                   const std::array<int,3>& shape);

  EnzoEFltArrayMap(const std::vector<std::string> &keys,
                   const std::array<int,3>& shape)
    : EnzoEFltArrayMap("", keys, shape)
  { }

  /// Constructs a map that wraps existing data.
  ///
  /// Each array must have the same shape.
  EnzoEFltArrayMap(std::string name, const std::vector<std::string> &keys,
                   const std::vector<EFlt3DArray> &arrays);

  EnzoEFltArrayMap(const std::vector<std::string> &keys,
                   const std::vector<EFlt3DArray> &arrays)
    : EnzoEFltArrayMap("", keys, arrays)
  { }

  /// Returns a reference to the mapped array associated with the specified
  /// index/key
  ///
  /// Unlike the analogous ``std::map::operator[]`` method, this cannot be used
  /// to insert a new value. This behaves similarly to ``std::map::at``
  CelloArray<const enzo_float, 3> operator[] (const std::string& key) const
    noexcept { return at_(key); }
  CelloArray<enzo_float, 3> operator[] (const std::string& key) noexcept
  { return at_(key); }
  CelloArray<const enzo_float, 3> operator[] (std::size_t index) const
    noexcept { return at_(index); }
  CelloArray<enzo_float, 3> operator[] (std::size_t index) noexcept
  { return at_(index); }

  /// Returns a reference to the mapped array associated with the specified
  /// index/key
  CelloArray<const enzo_float, 3> at(const std::string& key) const
    noexcept { return at_(key); }
  CelloArray<enzo_float, 3> at(const std::string& key) noexcept
    { return at_(key); }

  /// Checks whether the container holds the specified key
  bool contains(const std::string& key) const noexcept
  { return str_index_map_.contains(key); }

  /// Similar to `at`, but a slice of the array ommitting staled values is
  /// returned by value
  CelloArray<enzo_float, 3> get(const std::string& key,
				int stale_depth = 0) noexcept
  { return get_(key, stale_depth); }
  CelloArray<const enzo_float, 3> get(const std::string& key,
				      int stale_depth = 0) const noexcept
  { return get_(key, stale_depth); }

  /// Provided to help debug
  void print_summary() const noexcept;

  std::size_t size() const noexcept { return str_index_map_.size(); }

  /// Return the name of the instance (if it has one)
  const std::string& name() const noexcept {return name_;}

  /// Returns the length along a given dimension of each contained array
  ///
  /// @param dim Indicates the dimension for which we want the shape. This
  ///    should be 0, 1, or 2
  ///
  /// @note
  /// The program will fail if this method is invoked and the map holds zero
  /// elements.
  int array_shape(unsigned int dim) const noexcept
  { return arrays_.array_shape(dim); }

  /// Return a new map holding subsections of each array held by the map
  ///
  /// @param slc_z, slc_y, slc_x Instance of CSlice that specify that are
  ///    passed to the `subarray` method of each contained array.
  EnzoEFltArrayMap subarray_map(const CSlice &slc_z,
                                const CSlice &slc_y,
                                const CSlice &slc_x,
                                const std::string& name = "");
  const EnzoEFltArrayMap subarray_map(const CSlice &slc_z,
                                      const CSlice &slc_y,
                                      const CSlice &slc_x,
                                      const std::string& name = "") const;

  /// Utility method offered for debugging purposes to check whether the
  /// key-order matches expectations.
  ///
  /// @param ref The list of reference keys
  /// @param raise_err When true, this will raise a fatal error if the order
  ///    doesn't match
  /// @param allow_smaller_ref When `true`, the key-order is only compared for
  ///    first `ref.size()`. When `false` (the default), the map must have the
  ///    same number of keys as `ref`.
  bool validate_key_order(const std::vector<std::string> &ref,
			  bool raise_err, bool allow_smaller_ref = false)
    const noexcept;

  /// Indicates if the contained arrays are stored in a single 4D array
  /// (Alternatively they can be stored as an array of pointers)
  bool contiguous_arrays() const noexcept { return arrays_.contiguous_items(); }

  /// Returns a shallow copy of the 4D array holding each contained array.
  ///
  /// The `n`th 3D subarray of `arrmap.get_backing_array()` is always a perfect
  /// alias of `arrmap[n]` (for any non-negative `n` less than `arrmap.size()`)
  ///
  /// @note
  /// The program will abort if this method is called on an object for which
  /// the `contiguous_arrays()` method returns `false`.
  CelloArray<enzo_float, 4> get_backing_array() noexcept
  { return arrays_.get_backing_array(); }
  CelloArray<const enzo_float, 4> get_backing_array() const noexcept
  { return arrays_.get_backing_array(); }

private: // helper methods

  /// This private constructor is used by subarray_map. It can skip some
  /// unnecessary work relating to initialization
  EnzoEFltArrayMap(std::string name,
<<<<<<< HEAD
                   const StringIndRdOnlyMap& str_index_map,
                   const SharedBuffer_<EFlt3DArray> &ordered_arrays)
    : name_(name),
      str_index_map_(str_index_map),
      arrays_(ordered_arrays)
=======
                   const std::map<std::string, unsigned int> &str_index_map,
                   const std::vector<std::string> &ordered_keys,
                   CArrCollec<enzo_float>&& arrays)
    : name_(name),
      str_index_map_(str_index_map),
      keys_(ordered_keys),
      arrays_(arrays)
>>>>>>> 4027b65b
  { validate_invariants_(); }

  void validate_invariants_() const noexcept;

  // The following 3 helper methods should NEVER be publically exposed
  CelloArray<enzo_float, 3> at_(const std::string& key) const noexcept;
  CelloArray<enzo_float, 3> at_(std::size_t index) const noexcept;
  CelloArray<enzo_float, 3> get_(const std::string& key, int stale_depth)
    const noexcept;

private: // attributes
  // name_ is to help with debugging!
  std::string name_;

  // str_index_map_ maps the keys to the index
<<<<<<< HEAD
  StringIndRdOnlyMap str_index_map_;
  // arrays_ is the ordered list of arrays_
  SharedBuffer_<EFlt3DArray> arrays_;
=======
  std::map<std::string, unsigned int> str_index_map_;
  // keys_ is the ordered list of keys
  std::vector<std::string> keys_;
  // arrays_ is the ordered collection of arrays_
  CArrCollec<enzo_float> arrays_;
>>>>>>> 4027b65b
};

#endif /* ENZO_ENZO_EFLT_ARRAY_MAP_HPP */<|MERGE_RESOLUTION|>--- conflicted
+++ resolved
@@ -12,30 +12,18 @@
 ///   - makes it easier to order the entries in an arbitrary order. This
 ///     facilitates optimizations in the Riemann Solver when the values are
 ///     initialized in the order expected by the Riemann Solver
-<<<<<<< HEAD
 ///   - facillitates some optimizations that make instances relatively cheap to
 ///     copy.
-///
-/// To achieve similar results, instead of storing individual EFlt3DArrays
-/// within vectors, one large instance of CelloArray<enzo_float,4> could be
-/// stored. While that may help compiler optimizations, it may be too
-/// restrictive.
-=======
 ///
 /// If necessary, a number of optimizations could be made to the implementation
 /// that might make key lookups faster. These optimizations could take
 /// advantage of the following factors:
-///    - Entries are never deleted and the contents won't be resized (if a hash
-///      table can be resized, then the hash codes must stay the same or be
-///      recomputed). These factors probably make a custom hash table using
-///      open-addressing superior to std::map or std::unordered_map.
 ///    - Assumptions about the max key size and the max capacity of the map.
 ///      For example, if the max key size never exceeds ~22 characters and
 ///      there are never more than ~128 entries, it would probably be optimal
 ///      to store the strings in-place (improving cache locallity).
-/// It would also be worth considering whether linear search is faster (since
-/// the arrays are small.
->>>>>>> 4027b65b
+///    - It would also be worth considering whether linear search is faster
+///      (since the arrays are small)
 
 #ifndef ENZO_ENZO_EFLT_ARRAY_MAP_HPP
 #define ENZO_ENZO_EFLT_ARRAY_MAP_HPP
@@ -200,21 +188,11 @@
   /// This private constructor is used by subarray_map. It can skip some
   /// unnecessary work relating to initialization
   EnzoEFltArrayMap(std::string name,
-<<<<<<< HEAD
                    const StringIndRdOnlyMap& str_index_map,
-                   const SharedBuffer_<EFlt3DArray> &ordered_arrays)
-    : name_(name),
-      str_index_map_(str_index_map),
-      arrays_(ordered_arrays)
-=======
-                   const std::map<std::string, unsigned int> &str_index_map,
-                   const std::vector<std::string> &ordered_keys,
                    CArrCollec<enzo_float>&& arrays)
     : name_(name),
       str_index_map_(str_index_map),
-      keys_(ordered_keys),
       arrays_(arrays)
->>>>>>> 4027b65b
   { validate_invariants_(); }
 
   void validate_invariants_() const noexcept;
@@ -230,17 +208,9 @@
   std::string name_;
 
   // str_index_map_ maps the keys to the index
-<<<<<<< HEAD
   StringIndRdOnlyMap str_index_map_;
-  // arrays_ is the ordered list of arrays_
-  SharedBuffer_<EFlt3DArray> arrays_;
-=======
-  std::map<std::string, unsigned int> str_index_map_;
-  // keys_ is the ordered list of keys
-  std::vector<std::string> keys_;
   // arrays_ is the ordered collection of arrays_
   CArrCollec<enzo_float> arrays_;
->>>>>>> 4027b65b
 };
 
 #endif /* ENZO_ENZO_EFLT_ARRAY_MAP_HPP */