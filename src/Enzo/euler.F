--- conflicted
+++ resolved
@@ -76,11 +76,8 @@
 c-----------------------------------------------------------------------
 c
       implicit NONE
-<<<<<<< HEAD
-=======
 c
 #define FORTRAN
->>>>>>> 5282aa38
 #include "fortran_types.h"
 c
       INTG_PREC ijkn
@@ -218,12 +215,8 @@
 c                write(6,*) ub(i),ub(i+1),geb(i),geb(i+1),
 c     &               db(i),db(i+1),dub(i),dub(i+1)
                 write(0,*) 'stop in euler with geslice < 0'
-<<<<<<< HEAD
-C                ERROR_MESSAGE
-=======
                 error = 1
                 print*, 'ERROR_MESSAGE'
->>>>>>> 5282aa38
              endif
           enddo
        endif
