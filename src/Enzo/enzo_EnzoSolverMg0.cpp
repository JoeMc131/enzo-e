--- conflicted
+++ resolved
@@ -106,15 +106,6 @@
 #include "enzo.decl.h"
 
 // #define DEBUG_SOLVER_CONTROL
-<<<<<<< HEAD
-// #define DEBUG_TRACE_LEVEL
-// #define DEBUG_FIELD_MESSAGE
-// #define DEBUG_PROLONG
-
-
-#define AFTER_CYCLE(BLOCK,CYCLE) (BLOCK->cycle() >= CYCLE)
-=======
->>>>>>> afd2c178
 #define CYCLE 000
 
 #define AFTER_CYCLE(BLOCK,CYCLE) (BLOCK->cycle() >= CYCLE)
@@ -178,18 +169,8 @@
   ic_ = cello::field_descr()->insert_temporary();
 
 
-<<<<<<< HEAD
-  const int ir = add_refresh
-    (4,0,neighbor_type_(),sync_barrier,
-     enzo_sync_id_solver_mg0);
-
-  refresh(ir)->add_field (ix_);  // NOTE: ix_ set in Solver::Solver()
-  refresh(ir)->add_field (ir_);
-  refresh(ir)->add_field (ic_);
-=======
   Refresh & refresh = this->refresh_post();
   cello::simulation()->new_refresh_set_name(ir_post_,name);
->>>>>>> afd2c178
 
   refresh.add_field (ix_);  // NOTE: ix_ set in Solver::Solver()
   refresh.add_field (ir_);
@@ -258,15 +239,6 @@
 
   sync_prolong->reset();
   sync_prolong->set_stop(2); // self and parent
-<<<<<<< HEAD
-
-#ifdef DEBUG_PROLONG
-  if (AFTER_CYCLE(enzo_block,CYCLE))
-    CkPrintf ("%s %s %s DEBUG_PROLONG prolong_set_stop(2)\n",
-	      __FILE__,block->name().c_str(),name_.c_str());
-#endif  
-=======
->>>>>>> afd2c178
 
   enter_solver_ (enzo_block);
 }
