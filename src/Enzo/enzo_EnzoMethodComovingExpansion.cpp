// See LICENSE_CELLO file for license and copyright information

/// @file     enzo_EnzoMethodComovingExpansion.cpp
/// @author   Britton Smith (bds006@ucsd.edu)
/// @date     Wed May 24 12:25:56 PDT 2017
/// @brief    Implements comoving expansion class

#include "cello.hpp"
#include "charm_simulation.hpp"
#include "enzo.hpp"
#include "enzo.decl.h"
//----------------------------------------------------------------------

EnzoMethodComovingExpansion::EnzoMethodComovingExpansion
( bool comoving_coordinates )
  : Method(),
    comoving_coordinates_(comoving_coordinates)
{
  const int ir = add_refresh(4,0,neighbor_leaf,sync_barrier,
			     enzo_sync_id_comoving_expansion);

  refresh(ir)->add_field("density");
  refresh(ir)->add_field("total_energy");
  refresh(ir)->add_field("internal_energy");

  const int rank = cello::rank();
<<<<<<< HEAD
  //  refresh(ir)->add_all_fields();
  FieldDescr * field_descr = cello::field_descr();

  refresh(ir)->add_field(field_descr->field_id("density"));
  refresh(ir)->add_field(field_descr->field_id("total_energy"));
  refresh(ir)->add_field(field_descr->field_id("internal_energy"));
  if (rank >= 1) refresh(ir)->add_field(field_descr->field_id("velocity_x"));
  if (rank >= 2) refresh(ir)->add_field(field_descr->field_id("velocity_y"));
  if (rank >= 3) refresh(ir)->add_field(field_descr->field_id("velocity_z"));

=======

  if (rank >= 1) refresh(ir)->add_field("velocity_x");
  if (rank >= 2) refresh(ir)->add_field("velocity_y");
  if (rank >= 3) refresh(ir)->add_field("velocity_z");
					
>>>>>>> 6086c535
  if ( ! comoving_coordinates_ ) {
    WARNING
      ("EnzoMethodComovingExpansion::EnzoMethodComovingExpansion()",
       "Including \"comoving_expansion\" method but cosmology is disabled");
  }
}

//----------------------------------------------------------------------

void EnzoMethodComovingExpansion::compute ( Block * block) throw()
{

  if (block->cycle() == 0) {
    // skip first cycle
    block->compute_done();
    return;
  }
  EnzoBlock * enzo_block = enzo::block(block);
  Field field = enzo_block->data()->field();

  /* Only do this if
     1. this is a leaf block
     2. we are using comoving coordinates
     3. baryon fields are present.
  */

  if ((block->is_leaf() &&
       comoving_coordinates_ &&
       field.field_count() > 0))
    {

      EnzoPhysicsCosmology * cosmology = enzo::cosmology();

      ASSERT ("EnzoMethodComovingExpansion::compute()",
  	      "comoving_coordinates enabled but missing EnzoPhysicsCosmology",
  	      ! (comoving_coordinates_ && (cosmology == NULL)) );

      /* Compute adot/a at time = t-1/2dt (time-centered). */

      int has_history = ((field.num_history() > 0) &&
  			 (field.history_time(1) > 0.));

      enzo_float compute_time;
      if (has_history) {
  	compute_time = 0.5 * (enzo_block->time() +
  			      field.history_time(1));
      }
      else {
  	compute_time = enzo_block->time();
      }

      //      printf ("DEBUG_VELOCITY time old new = %g %g\n",field.history_time(1),enzo_block->time());
      enzo_float cosmo_a=1.0;
      enzo_float cosmo_dadt=0.0;
      cosmology->compute_expansion_factor (&cosmo_a, &cosmo_dadt, compute_time);
      double dt = enzo_block->time() - field.history_time(1);
      //      double dt = block->dt();
      enzo_float Coefficient = dt*cosmo_dadt/cosmo_a;


      /* Determine the size of the block. */

      int mx, my, mz, m, rank;
      field.dimensions(0,&mx,&my,&mz);
      m = mx*my*mz;
      rank = cello::rank();

      /* If we can, compute the pressure at the mid-point.
      	 We can, because we will always have an old baryon field now. */
      const int in = cello::index_static();

      // hard-code hydromethod for PPM for now
      int HydroMethod = 0;

      // hard-code CR method to off
      int CRModel = 0;
      enzo_float * cr_field_new = NULL;
      enzo_float * cr_field_old = NULL;

      /* Get the necessary fields.
  	 field.values(<field_name>, 0) is the field at the current time.
  	 field.values(<field_name>, 1) is the field at the previous time.
      */

      int i_new = 0;
      int i_old = has_history ? 1 : 0;

      enzo_float * density_new         =
  	(enzo_float *) field.values("density", i_new);
      enzo_float * density_old         =
  	(enzo_float *) field.values("density", i_old);
      enzo_float * total_energy_new    =
  	(enzo_float *) field.values("total_energy", i_new);
      enzo_float * total_energy_old    =
  	(enzo_float *) field.values("total_energy", i_old);
      enzo_float * internal_energy_new =
  	(enzo_float *) field.values("internal_energy", i_new);
      enzo_float * internal_energy_old =
  	(enzo_float *) field.values("internal_energy", i_old);

      enzo_float * velocity_x_new = NULL;
      enzo_float * velocity_y_new = NULL;
      enzo_float * velocity_z_new = NULL;
      enzo_float * velocity_x_old = NULL;
      enzo_float * velocity_y_old = NULL;
      enzo_float * velocity_z_old = NULL;

      velocity_x_new   = (enzo_float *) field.values("velocity_x", i_new);
      velocity_x_old   = (enzo_float *) field.values("velocity_x", i_old);
      if (rank >= 2) {
  	velocity_y_new = (enzo_float *) field.values("velocity_y", i_new);
  	velocity_y_old = (enzo_float *) field.values("velocity_y", i_old);
      }
      if (rank >= 3) {
  	velocity_z_new = (enzo_float *) field.values("velocity_z", i_new);
  	velocity_z_old = (enzo_float *) field.values("velocity_z", i_old);
      }

      // Compute the pressure *now*
      enzo_float * pressure_now     = (enzo_float *) field.values("pressure");
      EnzoComputePressure compute_pressure (EnzoBlock::Gamma[in],
                                            comoving_coordinates_);
      compute_pressure.compute(block, pressure_now);

      // If history is present, compute time-centered pressure
      enzo_float * pressure = NULL;

      if (has_history) {
        EnzoComputePressure compute_pressure_old (EnzoBlock::Gamma[in],
                                                 comoving_coordinates_);
        compute_pressure_old.set_history(i_old);

        pressure = new enzo_float[m];

        compute_pressure_old.compute(block, pressure);

        // now compute the time-centered average of the two
        for (int i = 0; i < m; i ++){
          pressure[i] = 0.5*(pressure_now[i] + pressure[i]);
        }

      } else {

        // if not, just use current pressure
        *pressure = *pressure_now;
      }

      /* Call fortran routine to do the real work. */

      FORTRAN_NAME(expand_terms)
	(
	 &rank, &m, &EnzoBlock::DualEnergyFormalism[in], &Coefficient,
	 (int*) &HydroMethod, &EnzoBlock::Gamma[in],
	 pressure,
	 density_new, total_energy_new, internal_energy_new,
	 velocity_x_new, velocity_y_new, velocity_z_new,
	 density_old, total_energy_old, internal_energy_old,
	 velocity_x_old, velocity_y_old, velocity_z_old,
	 &CRModel, cr_field_new, cr_field_old);


         if (has_history){
           delete [] pressure;
           pressure = NULL;
         }
    }

  block->compute_done();
}

//----------------------------------------------------------------------

double EnzoMethodComovingExpansion::timestep( Block * block ) const throw()
{

  enzo_float dtExpansion = ENZO_HUGE_VAL;

  if (!comoving_coordinates_)
    return (double) dtExpansion;

  EnzoPhysicsCosmology * cosmology = enzo::cosmology();

  ASSERT ("EnzoMethodComovingExpansion::timestep()",
	  "comoving_coordinates enabled but missing EnzoPhysicsCosmology",
	  ! (comoving_coordinates_ && (cosmology == NULL)) );

  EnzoBlock * enzo_block = enzo::block(block);

  cosmology->compute_expansion_timestep(&dtExpansion,
                                        (enzo_float) enzo_block->time());

  return (double) dtExpansion;

}

//----------------------------------------------------------------------

void EnzoMethodComovingExpansion::pup (PUP::er &p)
{
  TRACEPUP;
  // NOTE: change this function whenever attributes change

  Method::pup(p);

  p | comoving_coordinates_;
}

//======================================================================<|MERGE_RESOLUTION|>--- conflicted
+++ resolved
@@ -24,24 +24,11 @@
   refresh(ir)->add_field("internal_energy");
 
   const int rank = cello::rank();
-<<<<<<< HEAD
-  //  refresh(ir)->add_all_fields();
-  FieldDescr * field_descr = cello::field_descr();
-
-  refresh(ir)->add_field(field_descr->field_id("density"));
-  refresh(ir)->add_field(field_descr->field_id("total_energy"));
-  refresh(ir)->add_field(field_descr->field_id("internal_energy"));
-  if (rank >= 1) refresh(ir)->add_field(field_descr->field_id("velocity_x"));
-  if (rank >= 2) refresh(ir)->add_field(field_descr->field_id("velocity_y"));
-  if (rank >= 3) refresh(ir)->add_field(field_descr->field_id("velocity_z"));
-
-=======
 
   if (rank >= 1) refresh(ir)->add_field("velocity_x");
   if (rank >= 2) refresh(ir)->add_field("velocity_y");
   if (rank >= 3) refresh(ir)->add_field("velocity_z");
 					
->>>>>>> 6086c535
   if ( ! comoving_coordinates_ ) {
     WARNING
       ("EnzoMethodComovingExpansion::EnzoMethodComovingExpansion()",
