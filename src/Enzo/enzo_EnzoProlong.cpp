// See LICENSE_CELLO file for license and copyright information

/// @file     enzo_EnzoProlong.cpp
/// @author   James Bordner (jobordner@ucsd.edu)
/// @date     2013-05-09
/// @brief    Implentation of Enzo's prolongation

#include "enzo.hpp"

#include "cello.hpp"

<<<<<<< HEAD
EnzoProlong::EnzoProlong(std::string type) throw()
  : Prolong (),
    method_(-1)
=======
EnzoProlong::EnzoProlong(std::string type,int positive) throw()
  : Prolong (),
    method_(-1),
    positive_(positive)
>>>>>>> 1a79e211
{
  if      (type == "3A")  method_ = 0;
  else if (type == "2A") method_ = 1;
  else if (type == "2B") method_ = 2;
  else if (type == "2C") method_ = 3;
  else if (type == "1A")  method_ = 4;
  else {
    ERROR1("EnzoProlong::EnzoProlong",
	  "Unrecognized interpolation method %s",
	   type.c_str());
  }
}
//----------------------------------------------------------------------

void EnzoProlong::pup (PUP::er &p)
{
  TRACEPUP;

  Prolong::pup(p);

  p | method_;
}

//----------------------------------------------------------------------

int EnzoProlong::apply 
( precision_type precision,
  void *       values_f, int m3_f[3], int o3_f[3], int n3_f[3],
  const void * values_c, int m3_c[3], int o3_c[3], int n3_c[3],
  bool accumulate)
{
  return apply_((enzo_float *)     values_f,m3_f,o3_f,n3_f,
                (const enzo_float*)values_c,m3_c,o3_c,n3_c,accumulate);
}

//----------------------------------------------------------------------

int EnzoProlong::apply_
( 
 enzo_float * values_f, int m3_f[3], int o3_f[3], int n3_f[3],
 const enzo_float * values_c, int m3_c[3], int o3_c[3], int n3_c[3],
 bool accumulate)
{

  INCOMPLETE("EnzoProlong::apply()");

  int rank = cello::rank();

  int r3[3] = {2,2,2};
  int error = 0;
  int size=(n3_f[0]-o3_f[0]+1)/2 + 1;
  if (rank >= 2) size*=(n3_f[1]-o3_f[1]+1)/2 + 1;
  if (rank >= 3) size*=(n3_f[2]-o3_f[2]+1)/2 + 1;

  enzo_float * work = new enzo_float[size];
  
  FORTRAN_NAME(interpolate)
    (&rank,
     (enzo_float*)values_c, m3_c, o3_c, n3_c, r3,
     values_f, m3_f, o3_f, work, &method_,
     &positive_, &error);

  //--------------------------------------------------

  ASSERT1("EnzoProlong::apply",
          "apply() returned error %d",
          error, (! error) );
  return 0;
}  <|MERGE_RESOLUTION|>--- conflicted
+++ resolved
@@ -9,16 +9,10 @@
 
 #include "cello.hpp"
 
-<<<<<<< HEAD
-EnzoProlong::EnzoProlong(std::string type) throw()
-  : Prolong (),
-    method_(-1)
-=======
 EnzoProlong::EnzoProlong(std::string type,int positive) throw()
   : Prolong (),
     method_(-1),
     positive_(positive)
->>>>>>> 1a79e211
 {
   if      (type == "3A")  method_ = 0;
   else if (type == "2A") method_ = 1;
