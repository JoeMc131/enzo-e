--- conflicted
+++ resolved
@@ -33,57 +33,51 @@
     ir_exit_(-1),
     index_prolong_(index_prolong)
 {
-
-
   // Change this if fields used in this routine change
   // declare required fields
-  this->required_fields_ = std::vector<std::string>
-                           {"density","density_total","B","potential",
-                            "acceleration_x","acceleration_y","acceleration_z"};
+  cello::define_field ("density");
+  cello::define_field ("density_total");
+  cello::define_field ("B");
+  cello::define_field ("potential");
+  const int rank = cello::rank();
+  if (rank >= 1) cello::define_field ("acceleration_x");
+  if (rank >= 2) cello::define_field ("acceleration_y");
+  if (rank >= 3) cello::define_field ("acceleration_z");
+
 #ifdef DEBUG_FIELD_FACE
-  this->required_fields_.insert(this->required_fields_.end(),
-                                {"debug_1","debug_2"});
+  cello::define_field ("debug_1");
+  cello::define_field ("debug_2");
 #endif
 #ifdef DEBUG_COPY_B
-  this->required_fields_.push_back("B_copy");
+  cello::define_field ("B_copy");
 #endif
 #ifdef DEBUG_COPY_POTENTIAL
-  this->required_fields_.push_back("potential_copy");
-#endif
-#ifdef DEBUG_COPY_DENSITY
-  this->required_fields_.push_back("density_total_copy");
+  cello::define_field ("potential_copy");
+#endif
+#ifdef DEBUG_COPY_DENSITIES
+  cello::define_field ("density_total_copy");
 #endif
 #ifdef READ_ENZO_POTENTIAL
-  this->required_fields_.push_back({"potential_enzo","potential_dff"});
+  cello::define_field ("potential_enzo");
+  cello::define_field ("potential_dff");
 #endif
 
   if (accumulate){
-    this->required_fields_.insert(this->required_fields_.end(),
-                                  {"density_particle","density_particle_accumulate"});
-  }
-
-  // now define fields if they do not exist
-  this->define_fields();
-
+    cello::define_field ("density_particle");
+    cello::define_field ("density_particle_accumulate");
+  }
 
   // Refresh adds density_total field faces and one layer of ghost
   // zones to "B" field
 
-<<<<<<< HEAD
-  cello::simulation()->new_refresh_set_name(ir_post_,name());
-=======
-
   cello::simulation()->refresh_set_name(ir_post_,name());
->>>>>>> 1cfa4721
   Refresh * refresh = cello::refresh(ir_post_);
   refresh->set_prolong(index_prolong_);
 
-  const int rank = cello::rank();
-  
-  if (rank >= 1) refresh->add_field("acceleration_x");
-  if (rank >= 2) refresh->add_field("acceleration_y");
-  if (rank >= 3) refresh->add_field("acceleration_z");
-  //  refresh->add_field("density");
+  refresh->add_field("acceleration_x");
+  refresh->add_field("acceleration_y");
+  refresh->add_field("acceleration_z");
+
   // Accumulate is used when particles are deposited into density_total
 
   if (accumulate) {
@@ -107,11 +101,7 @@
   ir_exit_ = add_refresh_();
   cello::simulation()->refresh_set_name(ir_exit_,name()+":exit");
   Refresh * refresh_exit = cello::refresh(ir_exit_);
-
-<<<<<<< HEAD
-=======
   refresh_exit->set_prolong(index_prolong_);
->>>>>>> 1cfa4721
   refresh_exit->add_field("potential");
 
   refresh_exit->set_callback(CkIndex_EnzoBlock::p_method_gravity_end());
@@ -130,14 +120,10 @@
   const int id  = field.field_id("density");
   const int idt = field.field_id("density_total");
   const int idensity = (idt != -1) ? idt : id;
-<<<<<<< HEAD
-
-=======
   ASSERT ("EnzoMethodGravity::compute",
           "modifying density in EnzoMethodGravity?",
           idensity != id);
   
->>>>>>> 1cfa4721
   // Solve the linear system
   int mx,my,mz;
   int gx,gy,gz;
@@ -150,9 +136,6 @@
 #ifdef DEBUG_COPY_B
   const int ib_copy = field.field_id ("B_copy");
   enzo_float * B_copy = (enzo_float*) field.values (ib_copy);
-<<<<<<< HEAD
-#endif
-=======
 #endif  
 #ifdef DEBUG_COPY_DENSITIES  
   const int id_copy = field.field_id ("D_copy");
@@ -160,7 +143,6 @@
   enzo_float * D_copy = (enzo_float*) field.values (id_copy);
   enzo_float * DT_copy = (enzo_float*) field.values (idt_copy);
 #endif  
->>>>>>> 1cfa4721
   enzo_float * D = (enzo_float*) field.values (idensity);
 
   for (int i=0; i<m; i++) D[i] += B[i];
@@ -193,14 +175,6 @@
     for (int i=0; i<mx*my*mz; i++) B[i] = 0.0;
 
   }
-<<<<<<< HEAD
-
-#ifdef DEBUG_COPY_B
-  for (int i=0; i<m; i++) B_copy[i] = B[i];
-#endif
-=======
->>>>>>> 1cfa4721
-
   
   Solver * solver = enzo::problem()->solver(index_solver_);
 
@@ -212,9 +186,6 @@
 
   solver->set_field_x(ix);
   solver->set_field_b(ib);
-<<<<<<< HEAD
-=======
-  
 #ifdef DEBUG_COPY_B
   if (B_copy) for (int i=0; i<m; i++) B_copy[i] = B[i];
 #endif	
@@ -223,7 +194,6 @@
   if (DT_copy) for (int i=0; i<m; i++) DT_copy[i] = DT[i];
   if (D_copy) for (int i=0; i<m; i++) D_copy[i] = D[i];
 #endif	
->>>>>>> 1cfa4721
 
   solver->apply (A, block);
 }
@@ -349,12 +319,8 @@
 #else  
   double hx,hy,hz;
   block->cell_width(&hx,&hy,&hz);
-<<<<<<< HEAD
-
-=======
 #endif  
   
->>>>>>> 1cfa4721
   EnzoPhysicsCosmology * cosmology = enzo::cosmology();
 
   if (cosmology) {
