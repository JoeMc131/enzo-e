--- conflicted
+++ resolved
@@ -4,17 +4,6 @@
 c///////////////////////  SUBROUTINE INTEULER  \\\\\\\\\\\\\\\\\\\\\\\\\
 c
       subroutine inteuler(
-<<<<<<< HEAD
-     &            dslice, pslice, gravity, grslice, geslice,
-     &            uslice, vslice, wslice, dxi, flatten,
-     &            idim, jdim, i1, i2, j1, j2, idual, eta1, eta2,
-     &            isteep, iflatten, iconsrec, iposrec, 
-     &            dt, gamma, ipresfree,
-     &            dls, drs, pls, prs, gels, gers,
-     &            uls, urs, vls, vrs, wls, wrs,
-     &            ncolor, colslice, colls, colrs
-     &                    )
-=======
      &     dslice, pslice, gravity, grslice, geslice,
      &     uslice, vslice, wslice, dxi, flatten,
      &     idim, jdim, i1, i2, j1, j2, idual, eta1, eta2,
@@ -25,7 +14,6 @@
      &     uls, urs, vls, vrs, wls, wrs,
      &     ncolor, colslice, colls, colrs, ierror
      &     )
->>>>>>> 5282aa38
 c
 c  COMPUTES LEFT AND RIGHT EULERIAN INTERFACE VALUES FOR RIEMANN SOLVER
 c
