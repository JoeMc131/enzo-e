--- conflicted
+++ resolved
@@ -609,11 +609,7 @@
 			   sum_long_double_2_type, callback);
 
       T* B = (T*) field.values(ib_);
-<<<<<<< HEAD
-      // @@@ B == 0!
-=======
-
->>>>>>> 979c2ac1
+
       TRACE_FIELD_("B",B,1.0);
   } else {
 
