--- conflicted
+++ resolved
@@ -143,12 +143,11 @@
 
 #include "fortran.h" /* included so scons knowns to install fortran.h */
 
-<<<<<<< HEAD
 #include "fortran_types.h" /* included so scons knowns to install fortran.h */
-=======
+
 #include "enzo_EnzoCosmology.hpp"
+
 #include "enzo_EnzoUnits.hpp"
->>>>>>> 24b5008e
 
 #include "enzo_EnzoFactory.hpp"
 
