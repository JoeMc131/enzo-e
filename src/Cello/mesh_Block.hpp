// See LICENSE_CELLO file for license and copyright information

/// @file     mesh_Block.hpp
/// @author   James Bordner (jobordner@ucsd.edu)
/// @date     Fri Apr  2 14:09:42 PDT 2010
/// @brief    [\ref Mesh] Declaration of the Block class

#ifndef MESH_BLOCK_HPP
#define MESH_BLOCK_HPP

class FieldDescr;
class FieldBlock;
class Patch;
class Factory;
class GroupProcess;

#ifdef CONFIG_USE_CHARM
#include "mesh.decl.h"
class Block : public CBase_Block
#else
class Block
#endif
{
  /// @class    Block
  /// @ingroup  Mesh
  /// @brief    [\ref Mesh] Basic serial block of mesh data

  friend class IoBlock;

public: // interface

  /// create a Block with the given block count, lower PATCH extent, block
  /// size, and number of field blocks
  Block
  (
   int ibx, int iby, int ibz,
   int nbx, int nby, int nbz,
   int nx, int ny, int nz,
   double xmp, double ymp, double zmp,
   double xb, double yb, double zb,
#ifdef CONFIG_USE_CHARM
   CProxy_Patch proxy_patch,
#endif
   int num_field_blocks
) throw();

#ifdef CONFIG_USE_CHARM

  /// For CHARM Block arrays
  Block
  (
   int nbx, int nby, int nbz,
   int nx, int ny, int nz,
   double xmp, double ymp, double zmp,
   double xb, double yb, double zb,
#ifdef CONFIG_USE_CHARM
   CProxy_Patch proxy_patch,
#endif
   int num_field_blocks
) throw();

  /// Initialize an empty Block
  Block() { };

  /// Initialize a migrated Block
  Block (CkMigrateMessage *m) { };

#endif

#ifdef CONFIG_USE_CHARM

public: // CHARM++ PUPer

  /// Pack / unpack the Block in a CHARM++ program
  void pup(PUP::er &p);

  /// Initialize block for the simulation.
  void p_initial();

  /// Call current Initial::enforce() on the block
  void p_initial_enforce();

  /// Refresh ghost zones and apply boundary conditions
  void p_refresh();

  /// Apply the numerical methods on the block
  void p_compute(int cycle, double time, double dt);

  /// Refresh a FieldFace
  void p_refresh_face(int n, char buffer[],int fx, int fy, int fz);

  /// Contribute block data to ith output object in the simulation
  void p_write (int index_output);

  /// Contribute block data to the Initial input object
  void p_read ();

  // /// Entry function after initial barrier to call refresh()
  // void p_call_refresh();

  /// Entry function after prepare() to call Simulation::p_output()
  void p_call_output(CkReductionMsg * msg);

  //--------------------------------------------------

  /// Output, Monitor, Stopping [reduction], and Timestep [reduction]
  void prepare();

  /// Implementation of refresh
  void refresh();

  /// Boundary and Method
  void compute();

  //==================================================

#else /* ! CONFIG_USE_CHARM */

  /// Refresh ghost data
  void refresh_ghosts(const FieldDescr * field_descr,
		      const Patch * patch,
		      int fx, int fy, int fz,
		      int index_field_set = 0) throw();
#endif

  //----------------------------------------------------------------------
  // Big Three
  //----------------------------------------------------------------------

  /// Destructor
  virtual ~Block() throw();

  /// Copy constructor
  Block(const Block & block) throw();

  /// Assignment operator
  Block & operator= (const Block & block) throw();

  //----------------------------------------------------------------------

  /// Return the ith Field block
  const FieldBlock * field_block (int i=0) const throw();

  /// Return the ith Field block
  FieldBlock * field_block (int i=0) throw();

//----------------------------------------------------------------------

  /// Return domain lower extent
  inline void lower(double * x, 
		    double * y = 0,
		    double * z = 0) const throw ()
  {
    if (x) *x = lower_[0];
    if (y) *y = lower_[1];
    if (z) *z = lower_[2];
  }

//----------------------------------------------------------------------

  /// Return domain upper extent
  inline void upper(double * x,
		    double * y = 0,
		    double * z = 0) const throw ()
  {
    if (x) *x = upper_[0];
    if (y) *y = upper_[1];
    if (z) *z = upper_[2];
  }

  /// Return the position of this Block in the containing Patch 
  void index_patch (int * ibx = 0, int * iby = 0, int * ibz = 0) const throw();

  /// Return the index of this Block in the containing Patch 
  int index () const throw();

  /// Return the size the containing Patch
  void size_patch (int * nx, int * ny, int * nz) const throw();

  /// Return the current cycle number
  int cycle() const throw() { return cycle_; };

  /// Return the current time
  double time() const throw() { return time_; };

  /// Return the current timestep
  double dt() const throw() { return dt_; };
 
  /// Return which block faces lie along the given lower[] and upper[] boundaries
  void is_on_boundary (double lower[3], double upper[3],
		       bool boundary[3][2]) throw();

public: // virtual functions

  virtual void allocate (const FieldDescr * field_descr) throw();

  /// Set Block's cycle
  virtual void set_cycle (int cycle) throw()
  { cycle_ = cycle;}

  /// Set Block's time
  virtual void set_time (double time) throw()
  { time_  = time; }

  /// Set Block's timestep
  virtual void set_dt (double dt) throw()
  { dt_  = dt; }

  /// Initialize Block
  virtual void initialize () throw()
  {
<<<<<<< HEAD
    DEBUG ("DEBUG Block::initialize()\n");
=======
>>>>>>> fb67ae2a
  }

protected: // functions

  /// Allocate and copy in attributes from give Block
  void copy_(const Block & block) throw();

#ifdef CONFIG_USE_CHARM

  /// Determine which faces require boundary updates or communication
  void determine_boundary_
  (
   bool is_boundary[3][2],
   bool * axm,
   bool * axp,
   bool * aym,
   bool * ayp,
   bool * azm,
   bool * azp
   );

  void update_boundary_ 
  (
   bool is_boundary[3][2],
   bool axm,
   bool axp,
   bool aym,
   bool ayp,
   bool azm,
   bool azp
   );

#endif

protected: // attributes

#ifdef CONFIG_USE_CHARM

  /// Counter when refreshing faces
  int count_refresh_face_;

  /// Parent patch
  CProxy_Patch proxy_patch_;

#endif

  //--------------------------------------------------

  /// Number of field blocks (required by CHARM++ PUP::er)
  int num_field_blocks_;

  /// Array of field blocks
  std::vector<FieldBlock *> field_block_;

  /// Index into Patch [redundant with CHARM thisIndex.x .y .z]
  int index_[3];

  /// Size of Patch
  int size_[3];

  /// Lower extent of the box associated with the block [computable from Patch]
  double lower_[3];

  /// Upper extent of the box associated with the block [computable from Patch]
  double upper_[3];

  //--------------------------------------------------

  /// Current cycle number
  int cycle_;

  /// Current time
  double time_;

  /// Current timestep
  double dt_;

};

#endif /* MESH_BLOCK_HPP */
<|MERGE_RESOLUTION|>--- conflicted
+++ resolved
@@ -209,10 +209,7 @@
   /// Initialize Block
   virtual void initialize () throw()
   {
-<<<<<<< HEAD
     DEBUG ("DEBUG Block::initialize()\n");
-=======
->>>>>>> fb67ae2a
   }
 
 protected: // functions
