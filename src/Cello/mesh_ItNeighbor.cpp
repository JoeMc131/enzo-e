--- conflicted
+++ resolved
@@ -229,15 +229,6 @@
       return false;
   }
 
-<<<<<<< HEAD
-  // return false if neighbor_flux and in same level
-  if ((neighbor_type_ == neighbor_flux)
-      && (face_level() == level_)) {
-    return false;
-  }
-  
-=======
->>>>>>> 1a79e211
   // Return false if on boundary and not periodic
 
   for (int axis=0; axis<rank_; axis++) {
