--- conflicted
+++ resolved
@@ -3,7 +3,7 @@
 /// @file     problem_Method.cpp
 /// @author   James Bordner (jobordner@ucsd.edu)
 /// @date     2015-09-04
-/// @brief    
+/// @brief
 
 #include "problem.hpp"
 
@@ -24,15 +24,6 @@
 Method::~Method() throw()
 {
   delete schedule_;
-<<<<<<< HEAD
-=======
-  for (size_t i=0; i<refresh_list_.size(); i++) {
-    delete refresh_list_[i];
-    refresh_list_[i] = 0;
-  }
-
-  this->define_fields();
->>>>>>> 615598bc
 }
 
 //----------------------------------------------------------------------
@@ -43,8 +34,8 @@
 
   p | schedule_; // pupable
   p | courant_;
-<<<<<<< HEAD
   p | ir_post_;
+  p | required_fields_; // std::vector<str> required fields
 
 }
 
@@ -69,16 +60,12 @@
 int Method::refresh_id_post() const
 {
   return ir_post_;
-=======
-
-  p | required_fields_; // std::vector<str> required fields
->>>>>>> 615598bc
 }
 
 //----------------------------------------------------------------------
 
 void Method::set_schedule (Schedule * schedule) throw()
-{ 
+{
   if (schedule_) delete schedule_;
   schedule_ = schedule;
 }
@@ -124,4 +111,4 @@
 
 }
 
-//======================================================================
+//======================================================================