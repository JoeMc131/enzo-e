--- conflicted
+++ resolved
@@ -13,12 +13,8 @@
 
 Method::Method (double courant) throw()
   : schedule_(NULL),
-<<<<<<< HEAD
-    courant_(courant)
-=======
     courant_(courant),
     neighbor_type_(neighbor_leaf)
->>>>>>> 1f7417a5
 {
   ir_post_ = add_new_refresh_();
   cello::refresh(ir_post_)->set_callback(CkIndex_Block::p_compute_continue());
@@ -40,14 +36,6 @@
   p | schedule_; // pupable
   p | courant_;
   p | ir_post_;
-<<<<<<< HEAD
-
-}
-
-//----------------------------------------------------------------------
-
-int Method::add_new_refresh_ ()
-=======
   p | neighbor_type_;
 
 }
@@ -55,7 +43,6 @@
 //----------------------------------------------------------------------
 
 int Method::add_new_refresh_ (int neighbor_type)
->>>>>>> 1f7417a5
 {
   // set Method::ir_post_
 
@@ -64,11 +51,7 @@
 
   // Set default refresh object
   Refresh refresh_default
-<<<<<<< HEAD
-    (ghost_depth,min_face_rank, neighbor_leaf, sync_neighbor, 0);
-=======
     (ghost_depth,min_face_rank, neighbor_type, sync_neighbor, 0);
->>>>>>> 1f7417a5
 
   return cello::simulation()->new_register_refresh(refresh_default);
 }
