// See LICENSE_CELLO file for license and copyright information

/// @file      disk_FileHdf5.cpp
/// @author    James Bordner (jobordner@ucsd.edu)
/// @date      Thu Feb 21 16:11:36 PST 2008
/// @brief     Implementation of the FileHdf5 class

#include "cello.hpp"

#include "disk.hpp"

// #define TRACE_DISK

#define MAX_DATA_RANK 4
#define MAX_ATTR_RANK 4

//#define DEBUG_OUTPUT
#ifdef DEBUG_OUTPUT
#  define TRACE_OUTPUT(M) CkPrintf ("%d TRACE_OUTPUT %s\n", CkMyPe(), M); fflush(stdout);
#else
#  define TRACE_OUTPUT(M) /*  */
#endif

//----------------------------------------------------------------------

std::map<const std::string,FileHdf5 *> FileHdf5::file_list;

//----------------------------------------------------------------------
 
FileHdf5::FileHdf5 (std::string path, std::string name) throw()
  : File(path,name),
    file_id_(0),
    is_file_open_(false),
    data_id_(0),
    data_space_id_(H5S_ALL),
    mem_space_id_(H5S_ALL),
    attribute_id_(0),
    group_id_(0),
    group_name_("/"),
    group_prop_(H5P_DEFAULT),
    is_group_open_(false),
    data_name_(""),
    data_type_(type_unknown),
    data_rank_(0),
    data_prop_(H5P_DEFAULT),
    is_data_open_(false),
    compress_level_(0)
{
  for (int i=0; i<MAX_DATA_RANK; i++) {
    data_dims_[i] = 0;
  }

  // data_prop_ = H5P_DEFAULT;
  // group_prop_ = H5Pcreate (H5P_GROUP_CREATE);

  data_prop_  = H5Pcreate (H5P_DATASET_CREATE);
#ifdef TRACE_DISK  
  CkPrintf ("%d [%d] TRACE_DISK H5Pcreate(%d)\n",CkMyPe(),__LINE__,data_prop_);
  fflush(stdout);
#endif  
  group_prop_ = H5P_DEFAULT;
}

//----------------------------------------------------------------------

FileHdf5::~FileHdf5() throw()
{
#ifdef TRACE_DISK  
  CkPrintf ("%d [%d] TRACE_DISK H5Pclose(%d)\n",CkMyPe(),__LINE__,data_prop_);
  fflush(stdout);
#endif  
  H5Pclose (data_prop_);
}

//----------------------------------------------------------------------

void FileHdf5::file_open () throw()
{

  TRACE_OUTPUT("FileHdf5::file_open()");

  // check file closed
  std::string file_name = path_ + "/" + name_;
  
  ASSERT1("FileHdf5::file_open", "Attempting to reopen an opened file %s",
	  file_name.c_str(), ! is_file_open_);

  // open file

  file_id_ = H5Fopen(file_name.c_str(), H5F_ACC_RDONLY, H5P_DEFAULT);
#ifdef TRACE_DISK  
  CkPrintf ("%d [%d] TRACE_DISK H5Fopen(%d)\n",CkMyPe(),__LINE__,file_id_);
  fflush(stdout);
#endif  

  // error check file opened

  ASSERT2("FileHdf5::file_open", "Return value %ld opening file %s",
	 file_id_,file_name.c_str(), file_id_ >= 0);

  // update file state
  is_file_open_ = true;

}

//----------------------------------------------------------------------

int FileHdf5::data_size (int * m4_int) throw()
{
  hsize_t m4[4] = {0};
  hsize_t n4[4] = {0};
  int rank = H5Sget_simple_extent_dims(data_space_id_,n4,m4);
  m4_int[0] = int(m4[0]);
  m4_int[1] = int(m4[1]);
  m4_int[2] = int(m4[2]);
  m4_int[3] = int(m4[3]);
  return rank;
}

//----------------------------------------------------------------------

void FileHdf5::file_create () throw()
{

  TRACE_OUTPUT("FileHdf5::file_create()");
  // create file

  std::string file_name = path_ + "/" + name_;

  file_id_ = H5Fcreate(file_name.c_str(),
		       H5F_ACC_TRUNC,
		       H5P_DEFAULT,
		       H5P_DEFAULT);
#ifdef TRACE_DISK  
  CkPrintf ("%d [%d] TRACE_DISK H5Fcreate(%d)\n",CkMyPe(),__LINE__,file_id_);
  fflush(stdout);
#endif  

  // error check file created

  TRACE1("File = %s",file_name.c_str());
  ASSERT2("FileHdf5::file_create",  "Return value %ld opening file %s",
	  file_id_,file_name.c_str(), file_id_ >= 0);

  // update file state
  is_file_open_ = true;

}

//----------------------------------------------------------------------

void FileHdf5::file_close () throw()
{

  TRACE_OUTPUT("FileHdf5::file_close");

  // error check file open

  std::string file_name = path_ + "/" + name_;

  ASSERT1("FileHdf5::file_close", "Closing an already closed file %s",
	  file_name.c_str(), (is_file_open_));

  // close dataset if opened
  data_close();

  // Close the file

#ifdef TRACE_DISK  
  CkPrintf ("%d [%d] TRACE_DISK H5Fclose(%d)\n",CkMyPe(),__LINE__,file_id_);
  fflush(stdout);
#endif  
  int retval = H5Fclose (file_id_);

  // error check H5Fclose

  ASSERT2("FileHdf5::file_close", "Return value %d closing file %s",
	  retval,file_name.c_str(), (retval >= 0));

  // update file state

  is_file_open_ = false;
}

//----------------------------------------------------------------------

void FileHdf5::data_open
( std::string name,  int * type,
  int * m1, int * m2, int * m3, int * m4) throw()
{

 // error check file closed
  TRACE_OUTPUT("FileHdf5::data_open()");
  std::string file_name = path_ + "/" + name_;

  ASSERT1("FileHdf5::data_open", "Trying to read from unopened file %s",
	  file_name.c_str(), is_file_open_ );

  // Open the dataset
  
  hid_t group = (is_group_open_) ? group_id_ : file_id_;

  data_id_ = open_dataset_(group,name);

  is_data_open_ = true;

  // Get the dataspace

  data_space_id_ = get_data_space_(data_id_, name);
  hsize_t dim[10] = {0};
  hsize_t maxdim[10] = {0};

  int rank = H5Sget_simple_extent_dims(data_space_id_,dim,maxdim);
 
  // set output extents

  get_extents_(data_space_id_,m1,m2,m3,m4);

  // find subset if selecting subset

  // Initialize name and type

  data_name_ = name;
  data_type_ = hdf5_to_scalar_(H5Dget_type (data_id_));
  //  WARNING("FileHdf5::data_open","Set memspace");

  // set output parameters

  if (type) (*type) = data_type_;

}

//----------------------------------------------------------------------

void FileHdf5::data_slice
( int m1, int m2, int m3, int m4,
  int n1, int n2, int n3, int n4,
  int o1, int o2, int o3, int o4) throw()
{
  data_space_id_ = space_slice_ (data_space_id_,
				 m1, m2, m3,m4,
				 n1,n2,n3,n4,
				 o1,o2,o3,o4);
}

//----------------------------------------------------------------------

void FileHdf5::mem_create
( int mx, int my, int mz,
  int nx, int ny, int nz,
  int gx, int gy, int gz )
{
  mem_space_id_ = space_create_ (mx,my,mz,1, nx,ny,nz,1, gx,gy,gz,0);
}


//----------------------------------------------------------------------

void FileHdf5::data_create
( std::string name,  int type,
  int m1, int m2, int m3, int m4,
  int n1, int n2, int n3, int n4,
  int o1, int o2, int o3, int o4) throw()
{

  TRACE_OUTPUT("FileHdf5::data_create()");

  if (n1==0) n1=m1;
  if (n2==0) n2=m2;
  if (n3==0) n3=m3;
  if (n4==0) n4=m4;

  // Initialize data attributes
  data_name_ = name;
  data_type_ = type;

  // Determine the group

  hid_t group = (is_group_open_) ? group_id_ : file_id_;

  // Create dataspace

  data_space_id_ = space_create_ (m1,m2,m3,m4,
				  n1,n2,n3,n4,
				  o1,o2,o3,o4);

  // Create the new dataset

  data_id_ = H5Dcreate( group,
			name.c_str(),
			scalar_to_hdf5_(type),
			data_space_id_,
			H5P_DEFAULT,
			data_prop_,
			H5P_DEFAULT);
#ifdef TRACE_DISK  
  CkPrintf ("%d [%d] TRACE_DISK H5Dcreate(%d)\n",CkMyPe(),__LINE__,data_id_);
  fflush(stdout);
#endif  

  // error check H5Dcreate

  ASSERT2("FileHdf5::data_create", "Return value %ld creating dataset %s",
	  data_id_,name.c_str(), data_id_ >= 0);

  // update dataset state

  data_type_ = type;
  is_data_open_ = true;


}

//----------------------------------------------------------------------

void FileHdf5::data_read
( void * buffer) throw()
{

  // error check file open

  std::string file_name = path_ + "/" + name_;

  ASSERT1("FileHdf5::data_read", "Trying to read from unopened file %s",
	  file_name.c_str(), is_file_open_);

  // error check dataset open

  ASSERT1("FileHdf5::data_read", "Trying to read unopened dataset %s",
	  data_name_.c_str(), is_data_open_);

  // read data

#ifdef TRACE_DISK  
  CkPrintf ("%d [%d] TRACE_DISK H5Dread(%d)\n",CkMyPe(),__LINE__,data_id_);
  fflush(stdout);
#endif  
  int retval = 
    H5Dread (data_id_,
	     scalar_to_hdf5_(data_type_),
	     mem_space_id_,
	     data_space_id_,
	     H5P_DEFAULT,
	     buffer);

  // error check H5Dread

  ASSERT1("FileHdf5::data_read","H5Dread() returned %d",retval,(retval>=0));

}

//----------------------------------------------------------------------

void FileHdf5::data_write ( const void * buffer ) throw()
{
  TRACE_OUTPUT("FileHdf5::data_write()");

  // error check file open
  std::string file_name = path_ + "/" + name_;

  ASSERT1("FileHdf5::data_write", "Trying to write to unopened file %s",
	  file_name.c_str(), is_file_open_);

  // error check dataset open

  ASSERT1("FileHdf5::data_write", "Trying to write unopened dataset %s",
	   data_name_.c_str(), (is_data_open_));

  // Write dataset to the file

#ifdef TRACE_DISK  
  CkPrintf ("%d [%d] TRACE_DISK H5Dwrite(%d)\n",CkMyPe(),__LINE__,data_id_);
  fflush(stdout);
#endif  
  int retval = 
    H5Dwrite (data_id_,
	      scalar_to_hdf5_(data_type_),
	      mem_space_id_,
	      data_space_id_,
	      H5P_DEFAULT,
	      buffer);

  // error check H5Dread

  ASSERT1("FileHdf5::data_write","H5Dwrite() returned %d",retval,(retval>=0));

}

//----------------------------------------------------------------------

void FileHdf5::data_close() throw()
{

  TRACE_OUTPUT("FileHdf5::data_close() - checking");
  if (is_data_open_) {
    TRACE_OUTPUT("FileHdf5::data_close() - closing");
    // close the dataspace

    space_close_(data_space_id_);
    //     space_close_(mem_space_id_);

    // close the dataset

    close_dataset_ ();

    // update dataset state

    is_data_open_ = false;
  }
}

//----------------------------------------------------------------------

void FileHdf5::file_read_meta
  ( void * buffer, std::string name,  int * type,
    int * n1, int * n2, int * n3, int * n4) throw()
{

  TRACE_OUTPUT("FileHdf5::file_read_meta()");

  std::string file_name = path_ + "/" + name_;

  // error check file open

  ASSERT1("FileHdf5::file_read_meta",
	  "Trying to read metadata from the unopened file %s",
	  file_name.c_str(), is_file_open_);

  hid_t meta_id = H5Aopen_name(file_id_, name.c_str());

  // error check H5Aopen_name

  ASSERT3("FileHdf5::file_read_meta",
	  "H5Aopen_name() returned %ld opening %s in file %s",
	  meta_id, name.c_str(),file_name.c_str(),
	  (meta_id >= 0));

  // get dataspace
  hid_t meta_space_id = get_attr_space_(meta_id,name);

  // set output extents

  get_extents_(meta_space_id,n1,n2,n3,n4);

  // set output type

  int scalar_type = hdf5_to_scalar_(H5Aget_type (meta_id));

  if (type) (*type) = scalar_type;

  // Read the attribute

#ifdef TRACE_DISK  
  CkPrintf ("%d [%d] TRACE_DISK H5Aread()\n",CkMyPe(),__LINE__);
  fflush(stdout);
#endif  
  int retval = 
    H5Aread(meta_id, scalar_to_hdf5_(scalar_type), buffer);

  // error check H5Aread

  ASSERT1("FileHdf5::file_read_meta_","H5Aread() returned %d",
	  retval,(retval>=0));

}

//----------------------------------------------------------------------

void FileHdf5::data_read_meta
  ( void * buffer, std::string name,  int * type,
    int * n1, int * n2, int * n3, int * n4) throw()
{

  TRACE_OUTPUT("FileHdf5::data_read_meta()");

  // error check file open
  std::string file_name = path_ + "/" + name_;

  ASSERT1("FileHdf5::data_read_meta",
	 "Trying to read attribute from the unopened file %s",
	  file_name.c_str(),
	  is_file_open_);

  // error check dataset open

  ASSERT1("FileHdf5::data_read_meta",
	  "Trying to read attribute from unopened dataset %s",
	  data_name_.c_str(),
	  is_data_open_);

  hid_t meta_id = H5Aopen_name(data_id_, name.c_str());

  ASSERT3("FileHdf5::data_read_meta",
	  "H5Aopen_name() returned %ld when opening attribute %s in file %s",
	   meta_id, name.c_str(),file_name.c_str(),
	   (meta_id >= 0));

  // Get attribute size

  hid_t meta_space_id = get_attr_space_ (meta_id,name);

  // set output extents

  get_extents_(meta_space_id,n1,n2,n3,n4);

  // set output parameters

  int scalar_type = hdf5_to_scalar_(H5Aget_type (meta_id));

  if (type) (*type) = scalar_type;

  // Read the attribute

#ifdef TRACE_DISK  
  CkPrintf ("%d [%d] TRACE_DISK H5Aread()\n",CkMyPe(),__LINE__);
  fflush(stdout);
#endif  
  int retval = H5Aread
    (meta_id, scalar_to_hdf5_(scalar_type), buffer);

  // error check H5Aread

  ASSERT1("FileHdf5::data_read_meta","H5Aread returned %d",retval,(retval>=0));
}

//----------------------------------------------------------------------

int FileHdf5::group_count () const throw()
{
  H5G_info_t group_info;
  H5Gget_info (group_id_, &group_info);
  return group_info.nlinks;
}

//----------------------------------------------------------------------

std::string FileHdf5::group_name (size_t i) const throw()
{
  char buffer[10];

  // 1.6.0 <= HDF5 version < 1.8.0
  //  H5Gget_objname_by_idx(group_id_,i,buffer,10);

  // 1.8.0 <= HDF5 version 
  H5Lget_name_by_idx (group_id_,group_name_.c_str(),H5_INDEX_NAME,H5_ITER_INC,
		      i,buffer,10,H5P_DEFAULT);

  return std::string(buffer);
}

//----------------------------------------------------------------------

void FileHdf5::group_chdir (std::string group_path) throw()
{
  // convert to absolute path if it is relative

  if (group_path[0] != '/') {
    group_path = relative_to_absolute_(group_path, group_name_);
  }

  // update the stored group name

  group_name_ = group_path;

  // error check group name

  ASSERT1("FileHdf5::group_chdir",
	  "Group name '%s' must begin with '/'", group_path.c_str(),
	  group_path[0] == '/');

}

//----------------------------------------------------------------------

void FileHdf5::group_open () throw()
{

  TRACE_OUTPUT("FileHdf5::group_open()");
  // close current group if open
  group_close();

  // open group

  group_id_ = H5Gopen(file_id_, group_name_.c_str(),H5P_DEFAULT);
#ifdef TRACE_DISK  
  CkPrintf ("%d [%d] TRACE_DISK H5Gopen(%d)\n",CkMyPe(),__LINE__,group_id_);
  fflush(stdout);
#endif  

  // error check H5Gopen()

  ASSERT2("FileHdf5::group_open()", "H5Gopen(%s) returned %ld", 
	  group_name_.c_str(),group_id_,group_id_>=0);

  // update group state

  is_group_open_ = true;
  
}

//----------------------------------------------------------------------

void FileHdf5::group_create () throw()
{
  TRACE_OUTPUT("FileHdf5::group_create()");

  // close current group if open
  group_close();

  // Create ancestor groups beginning at root '/'
  
  std::string group_full = "/";
  std::string group_rest = group_name_;
  group_rest.erase(0,1);

  group_id_ = H5Gopen(file_id_,group_full.c_str(),H5P_DEFAULT);
#ifdef TRACE_DISK  
  CkPrintf ("%d [%d] TRACE_DISK H5Gopen(%d)\n",CkMyPe(),__LINE__,group_id_);
  fflush(stdout);
#endif  

  // loop through ancestor groups

  size_t pos;

  bool done = false;
  while ( ! done ) {

    pos = group_rest.find("/",0);

    // Get the next subgroup name

    std::string group = group_rest.substr(0,pos);
    group_rest.erase(0,pos+1);

    // Loop through children to find if subgroup exists

    H5G_info_t group_info;
    H5Gget_info_by_name (file_id_, group_full.c_str(),
			 &group_info, H5P_DEFAULT);

    bool group_exists = false;
    for (size_t i=0; i<group_info.nlinks; i++) {
      char group_name[80] = {0};
      H5Lget_name_by_idx (file_id_, group_full.c_str(),
			  H5_INDEX_NAME,
			  H5_ITER_NATIVE,i,
			  group_name,80,H5P_DEFAULT);
      if (group == group_name) {
	group_exists = true;
	break;
      }
    }

    group_full = group_full + group + "/" ;

    //  Open or create next group in path

    hid_t group_new;

    if (group_exists) {
      group_new = H5Gopen   (file_id_,group_full.c_str(), H5P_DEFAULT);
#ifdef TRACE_DISK  
      CkPrintf ("%d [%d] TRACE_DISK H5Gopen(%d)\n",CkMyPe(),__LINE__,group_new);
  fflush(stdout);
#endif  
    } else {
      group_new = H5Gcreate (file_id_,group_full.c_str(),
			     H5P_DEFAULT, H5P_DEFAULT, H5P_DEFAULT);
#ifdef TRACE_DISK  
      CkPrintf ("%d [%d] TRACE_DISK H5Gcreate(%d)\n",CkMyPe(),__LINE__,group_new);
  fflush(stdout);
#endif  
    }

    // Close parent group

#ifdef TRACE_DISK  
    CkPrintf ("%d [%d] TRACE_DISK H5Gclose(%d)\n",CkMyPe(),__LINE__,group_id_);
  fflush(stdout);
#endif  
    H5Gclose (group_id_);

    // Update group id

    group_id_ = group_new;
    
    done = (pos == std::string::npos);

  }

  is_group_open_ = true;
}

//----------------------------------------------------------------------

void FileHdf5::group_close () throw()
{
  TRACE_OUTPUT("FileHdf5::group_close() - checking");
  if (is_group_open_) {
<<<<<<< HEAD
    TRACE_OUTPUT("FileHdf5::group_close() - closing");
=======
    
#ifdef TRACE_DISK  
    CkPrintf ("%d [%d] TRACE_DISK H5Gclose(%d)\n",CkMyPe(),__LINE__,group_id_);
  fflush(stdout);
#endif  
>>>>>>> afd2c178
    herr_t retval = H5Gclose(group_id_);

    ASSERT2("FileHdf5::group_close", "Return value %d closing group %s",
	    retval,group_name_.c_str(), (retval >= 0));

  }
  is_group_open_ = false;
}

//----------------------------------------------------------------------

void FileHdf5::group_read_meta
  ( void * buffer, std::string name,  int * type,
    int * n1, int * n2, int * n3, int * n4) throw()
{

  TRACE_OUTPUT("FileHdf5::group_read_meta()");

  // error check file open
  std::string file_name = path_ + "/" + name_;

  ASSERT1("FileHdf5::group_read_meta",
	 "Trying to read attribute from the unopened file %s",
	  file_name.c_str(),
	  is_file_open_);

  // error check group open

  ASSERT1("FileHdf5::group_read_meta",
	  "Trying to read attribute from unopened group %s",
	  group_name_.c_str(),
	  is_group_open_);

  hid_t meta_id = H5Aopen_name(group_id_, name.c_str());

  ASSERT3("FileHdf5::group_read_meta",
	  "H5Aopen_name() returned %ld when opening attribute %s in file %s",
	   meta_id, name.c_str(),file_name.c_str(),
	   (meta_id >= 0));

  // Get attribute size

  hid_t meta_space_id = get_attr_space_ (meta_id,name);

  // set output extents

  get_extents_(meta_space_id,n1,n2,n3,n4);

  // set output parameters

  int scalar_type = hdf5_to_scalar_(H5Aget_type (meta_id));

  if (type) (*type) = scalar_type;

  // Read the attribute

#ifdef TRACE_DISK  
  CkPrintf ("%d [%d] TRACE_DISK H5Aread()\n",CkMyPe(),__LINE__);
  fflush(stdout);
#endif  
  int retval = H5Aread
    (meta_id, scalar_to_hdf5_(scalar_type), buffer);

  // error check H5Aread

  ASSERT1("FileHdf5::group_read_meta","H5Aread returned %d",retval,(retval>=0));
}

//----------------------------------------------------------------------

void FileHdf5::set_compress (int level) throw ()
{
  compress_level_ = level; 
  if (compress_level_ != 0) {
    WARNING("FileHdf5::set_compress",
	    "Hard-coded for 2D data with chunk size [10,10]");
    int rank = 2;
    hsize_t chunk_size[MAX_DATA_RANK];
    chunk_size[0]=10;
    chunk_size[1]=10;
    H5Pset_chunk(data_prop_,rank,chunk_size);
    H5Pset_deflate(data_prop_,compress_level_);
  }
}

//======================================================================

void FileHdf5::write_meta_
( hid_t type_id,
  const void * buffer, std::string name, int type,
  int n1, int n2, int n3, int n4) throw()
{

  TRACE_OUTPUT("FileHdf5::write_meta_()");

  // error check file open
  std::string file_name = path_ + "/" + name_;

  ASSERT1("FileHdf5::write_meta_",
	  "Trying to write metadata to the unopened file %s",
	  file_name.c_str(), is_file_open_);

  // error check group or dataset open

  if (type_id == group_id_) {
    ASSERT1("FileHdf5::write_meta_",
	    "Trying to write attribute to unopened group %s",
	    group_name_.c_str(),is_group_open_);
  }
  if (type_id == data_id_) {
    ASSERT1("FileHdf5::write_meta",
	    "Trying to read attribute from unopened dataset %s",
	    data_name_.c_str(),is_data_open_);
  }

  // Determine the attribute rank

  // Create data space

  hid_t meta_space_id = space_create_ (n1,n2,n3,n4,n1,n2,n3,n4,0,0,0,0);

  // Create the attribute

#ifdef TRACE_DISK  
  CkPrintf ("%d [%d] TRACE_DISK H5Acreate()\n",CkMyPe(),__LINE__);
  fflush(stdout);
#endif  
  hid_t meta_id = H5Acreate ( type_id,
			      name.c_str(),
			      scalar_to_hdf5_(type),
			      meta_space_id,
			      H5P_DEFAULT,
			      H5P_DEFAULT);

  // error check H5Acreate

  ASSERT2("FileHdf5::write_meta_","H5Acreate(%s) returned %ld",
	  name.c_str(),meta_id,(meta_id>=0));

  // Write the attribute 

#ifdef TRACE_DISK  
  CkPrintf ("%d [%d] TRACE_DISK H5Awrite()\n",CkMyPe(),__LINE__);
  fflush(stdout);
#endif  
  H5Awrite (meta_id, scalar_to_hdf5_(type), buffer);

  // Close the attribute dataspace

  space_close_(meta_space_id);

  // Close the attribute

#ifdef TRACE_DISK  
  CkPrintf ("%d [%d] TRACE_DISK H5Aclose()\n",CkMyPe(),__LINE__);
  fflush(stdout);
#endif  
  int retval = H5Aclose(meta_id);

  ASSERT1("FileHdf5::write_meta_",
	  "H5Aclose() returned %d",retval,(retval >= 0));

}

//----------------------------------------------------------------------

hid_t FileHdf5::scalar_to_hdf5_ (int type) const throw()
{
  // (*) NATIVE    -   FLOAT DOUBLE LDOUBLE
  // ( ) IEEE      -   F32BE F64BE     -
  // ( ) STD     B16BE B32BE B64BE     -
  // Types: http://www.hdfgroup.org/HDF5/Tutor/datatypes.html#native-types
  // char          H5T_NATIVE_CHAR   H5T_STD_I8BE   or H5T_STD_I8LE
  // float         H5T_NATIVE_FLOAT  H5T_IEEE_F32BE or H5T_IEEE_F32LE  
  // double        H5T_NATIVE_DOUBLE H5T_IEEE_F64BE or H5T_IEEE_F64LE  
  // unsigned char H5T_NATIVE_UCHAR  H5T_STD_U8BE   or H5T_STD_U8LE
  // int           H5T_NATIVE_INT    H5T_STD_I32BE  or H5T_STD_I32LE
  // short:        H5T_NATIVE_SHORT  H5T_STD_I16BE  or H5T_STD_I16LE
  // long:         H5T_NATIVE_LONG   H5T_STD_I32BE  or H5T_STD_I32LE
  //               H5T_STD_I64BE or  H5T_STD_I64LE
  // long long:    H5T_NATIVE_LLONG  H5T_STD_I64BE  or H5T_STD_I64LE

  hid_t hdf5_type;

  // Whether to use native encodings.  Note, setting to false doesn't
  // work--written values are garbage when viewed using h5dump
  const bool native = true;

  // Whether to use big-endian or little-endian.  Ignored if native
  // is true
  bool be = true; 

  switch (type) {
  case type_unknown:
  case type_extended80:
  case type_extended96:
    ERROR1("FileHdf5::scalar_to_hdf5_",
	   "type_%s not implemented",cello::type_name[type]);
    hdf5_type = 0;
    break;
  case type_single:
    hdf5_type = native ? 
      H5T_NATIVE_FLOAT : (be ? H5T_IEEE_F32BE : H5T_IEEE_F32LE);
    break;
  case type_double:
    hdf5_type = native ?
      H5T_NATIVE_DOUBLE : (be ? H5T_IEEE_F64BE : H5T_IEEE_F64LE);
    break;
  case type_quadruple:
    if (native) {
      hdf5_type = H5T_NATIVE_LDOUBLE;
    } else {
      ERROR("FileHdf5::scalar_to_hdf5_",
	    "type_quadruple not implemented unless native=true");
    }
    break;
  case type_char:
    hdf5_type = H5T_NATIVE_CHAR;
    break;
  case type_short:
    hdf5_type = native ? 
      H5T_NATIVE_SHORT : (be ? H5T_STD_I16BE : H5T_STD_I16LE);
    break;
  case type_int:
    hdf5_type = native ? 
      H5T_NATIVE_INT : (be ? H5T_STD_I32BE : H5T_STD_I32LE);
    break;
  case type_long_long:
    hdf5_type = native ? 
      H5T_NATIVE_LLONG : (be ? H5T_STD_I64BE : H5T_STD_I64LE);
    break;
  default:
    ERROR1("FileHdf5::scalar_to_hdf5_", "unsupported type %d", type);
    hdf5_type = 0;
    break;
  }
  return hdf5_type;
}

//----------------------------------------------------------------------

int FileHdf5::hdf5_to_scalar_ (hid_t hdf5_type) const throw()
{

  H5T_class_t hdf5_class = H5Tget_class(hdf5_type);
  size_t      hdf5_size  = H5Tget_size (hdf5_type);

  int type = type_unknown;
 
  if (hdf5_class == H5T_INTEGER) {

    if (hdf5_size == sizeof(char)) {
      type = type_char;
    } else if (hdf5_size == sizeof(int)) {
      type = type_int;
    } else if (hdf5_size == sizeof(long long)) {
      type = type_long_long;
    } else ASSERT("","",0);

  } else if (hdf5_class == H5T_FLOAT) {

    if (hdf5_size == sizeof(float)) {
      type = type_float;
    } else if (hdf5_size == sizeof(double)) {
      type = type_double;
    } else if (hdf5_size == sizeof(long double)) {
      type = type_quadruple;
    } else ASSERT("","",0);

  } else {

    ERROR2("FileHdf5::hdf5_to_scalar_",
	  "Unknown type of class %d and size %d",
	  hdf5_class, int(hdf5_size));
  }

  return type;

}

//----------------------------------------------------------------------

std::string FileHdf5::relative_to_absolute_  
(
 std::string path_relative, 
 std::string path_absolute
 ) const throw()
{
  // First add trailing "/" if needed

  if (path_absolute[path_absolute.size()-1] != '/') {
    path_absolute = path_absolute + "/";
  }
    
  // Return "relative" path if it's already absolute

  if (path_relative[0] == '/') return path_relative;

  // Start with existing absolute path, and construct new absolute path
  // given relative path

  std::string path_dir;
  
  size_t p_left_slash=path_relative.find("/");

  while (p_left_slash != std::string::npos) {

    path_dir      = path_relative.substr(0,p_left_slash);
    path_relative = path_relative.substr(p_left_slash+1,std::string::npos);

    if (path_dir == "..") {
      int len= path_absolute.size();
      int p_right_slash = path_absolute.rfind ("/",len-2);
      path_absolute = path_absolute.substr (0,p_right_slash+1);
    } else {
      path_absolute = path_absolute + path_dir + "/";
    }

    p_left_slash=path_relative.find("/");

  }
  path_dir = path_relative;
  if (path_dir == "..") {
    int len= path_absolute.size();
    int p_right_slash = path_absolute.rfind ("/",len-2);
    path_absolute = path_absolute.substr (0,p_right_slash+1);
  } else {
    path_absolute = path_absolute + path_dir + "/";
  }
  
  // remove trailing "/" if needed
  if (path_absolute.size() > 1) {
    path_absolute = path_absolute.substr(0,path_absolute.size()-1);
  }
  return path_absolute;
}

//----------------------------------------------------------------------

void FileHdf5::get_extents_
( hid_t data_space_id, int * n1, int * n2, int * n3, int * n4) throw ()
{

   hsize_t data_size[MAX_DATA_RANK];
   int rank = H5Sget_simple_extent_dims(data_space_id,data_size,0);

  // error check rank

  ASSERT1("FileHdf5::get_extents_","rank %d is out of range",
	  rank, (1 <= rank && rank <= MAX_DATA_RANK));

   // Get data size: NOTE REVERSED AXES

  if (rank == 1) {
    if (n1) (*n1) = data_size[0];
    if (n2) (*n2) = 1;
    if (n3) (*n3) = 1;
    if (n4) (*n4) = 1;
  }
  if (rank == 2) {
    if (n1) (*n1) = data_size[0];
    if (n2) (*n2) = data_size[1];
    if (n3) (*n3) = 1;
    if (n4) (*n4) = 1;
  }
  if (rank == 3) {
    if (n1) (*n1) = data_size[0];
    if (n2) (*n2) = data_size[1];
    if (n3) (*n3) = data_size[2];
    if (n4) (*n4) = 1;
  }
  if (rank == 4) {
    if (n1) (*n1) = data_size[0];
    if (n2) (*n2) = data_size[1];
    if (n3) (*n3) = data_size[2];
    if (n4) (*n4) = data_size[3];
  }
}

//----------------------------------------------------------------------

hid_t FileHdf5::space_create_(int m1, int m2, int m3, int m4,
			      int n1, int n2, int n3, int n4,
			      int o1, int o2, int o3, int o4) throw ()
{
  hsize_t dims[4] = {1};
  hsize_t count[4] = {1};
  hsize_t start[4] = {0};

  hsize_t rank = 4;

  if (m4 == 0 || m4 == 1) -- rank;
  if (m3 == 0 || m3 == 1) -- rank;
  if (m2 == 0 || m2 == 1) -- rank;

  // error check rank

  ASSERT1("FileHdf5::space_create_","rank %llu is out of range",
	  rank, (1 <= rank && rank <= 4));

  // Define the space: NOTE REVERSED AXES

  bool need_hyper = true;

  if (rank == 1) {

    need_hyper = ((n1 != m1) || (o1 != 0));

    dims[0] = m1;

    count[0] = n1 ? n1 : m1;

    start[0] = o1;

  } else if (rank == 2) {

    need_hyper = ((n1 != m1) || (o1 != 0) ||
		  (n2 != m2) || (o2 != 0));
    
    dims[0] = m1;
    dims[1] = m2;

    count[0] = n1 ? n1 : m1;
    count[1] = n2 ? n2 : m2;  

    start[0] = o1;
    start[1] = o2;

  } else if (rank == 3) {

    need_hyper = ((n1 != m1) || (o1 != 0) ||
		  (n2 != m2) || (o2 != 0) ||
		  (n3 != m3) || (o3 != 0));

    dims[0] = m1;
    dims[1] = m2;
    dims[2] = m3;

    count[0] = n1 ? n1 : m1;
    count[1] = n2 ? n2 : m2;
    count[2] = n3 ? n3 : m3;

    start[0] = o1;
    start[1] = o2;
    start[2] = o3;

  } else if (rank == 4) {

    need_hyper = ((n1 != m1) || (o1 != 0) ||
		  (n2 != m2) || (o2 != 0) ||
		  (n3 != m3) || (o3 != 0) ||
		  (n4 != m4) || (o4 != 0));

    dims[0] = m1;
    dims[1] = m2;
    dims[2] = m3;
    dims[3] = m4;

    count[0] = n1 ? n1 : m1;
    count[1] = n2 ? n2 : m2;
    count[2] = n3 ? n3 : m3;
    count[3] = n4 ? n4 : m4;

    start[0] = o1;
    start[1] = o2;
    start[2] = o3;
    start[3] = o4;

  } else {
    ERROR1 ("FileHdf5::space_create_()",
	    "Rank %llu out of bounds 1 <= rank <= 4",rank);
  }

  hid_t space_id = H5Screate_simple (rank, dims, 0);

  if (need_hyper) {

    hid_t retval = H5Sselect_hyperslab
      (space_id,H5S_SELECT_SET,start,0,count,0);
  }

  // error check H5Screate_simple

  ASSERT1("FileHdf5::space_create_",
	  "h5Screate_simple returned %ld",
	  space_id,
	  (space_id>=0));

  return space_id;
}

//----------------------------------------------------------------------

hid_t FileHdf5::space_slice_(hid_t space_id,
			     int m1, int m2, int m3, int m4,
			     int n1, int n2, int n3, int n4,
			     int o1, int o2, int o3, int o4) throw ()
{
  int rank = H5Sget_simple_extent_ndims(space_id);
  bool need_hyper = false;
  int M4[4] = {m1,m2,m3,m4};
  int N4[4] = {n1,n2,n3,n4};
  int O4[4] = {o1,o2,o3,o4};
  for (int i=0; i<rank; i++) {
    if (O4[i]!=0 || N4[i] != M4[i]) need_hyper = true;
  }
  if (! need_hyper) return space_id;

  hsize_t start[4]  = {hsize_t(o1),
		       hsize_t(o2),
		       hsize_t(o3),
		       hsize_t(o4)};
  hsize_t count[4]  = {hsize_t(n1),
		       hsize_t(n2),
		       hsize_t(n3),
		       hsize_t(n4)};

  H5Sselect_hyperslab (space_id,H5S_SELECT_SET,start,0,count,0);

  return space_id;
}

//----------------------------------------------------------------------

void FileHdf5::space_close_ (hid_t space_id) throw()
{
  // Close space

  int retval = 0;

  if (space_id != H5S_ALL) retval = H5Sclose (space_id);

  // Error check H5Sclose 

  ASSERT1("FileHdf5::space_close_", "Return value %d", retval,(retval >= 0));
}

//----------------------------------------------------------------------

hid_t FileHdf5::open_dataset_ (hid_t group, std::string name) throw()
{
  hid_t dataset_id = H5Dopen( group, name.c_str(), H5P_DEFAULT);

  // error check H5Dopen

  ASSERT3("FileHdf5::open_dataset_", 
	  "H5Dopen() returned %ld opening %s in file %s",
	  dataset_id,name.c_str(),(path_ + "/" + name_).c_str(), 
	  dataset_id >= 0);

  return dataset_id;

}
//----------------------------------------------------------------------

void FileHdf5::close_dataset_ () throw()
{
  int retval = H5Dclose (data_id_);

  // error check H5Dclose

  ASSERT2("FileHdf5::close_dataset_", "Return value %d closing dataset %s",
	  retval,data_name_.c_str(), (retval >= 0));
}

//----------------------------------------------------------------------

hid_t FileHdf5::get_data_space_(hid_t data_id, std::string name) throw ()
{

  hid_t data_space_id = H5Dget_space (data_id);

  // error check rank

  int rank = H5Sget_simple_extent_ndims(data_space_id);

  ASSERT3("FileHdf5::get_data_space_", 
	  "Dataset %s in file %s has unsupported rank %d",
	  name.c_str(),(path_ + "/" + name_).c_str(),rank,
	  (1 <= rank && rank <= MAX_DATA_RANK));

  return data_space_id;

}
//----------------------------------------------------------------------

hid_t FileHdf5::get_attr_space_(hid_t attr_id, std::string name) throw ()
{

  hid_t data_space_id = H5Aget_space (attr_id);

  // error check rank

  int rank = H5Sget_simple_extent_ndims(data_space_id);

  ASSERT3("FileHdf5::get_attr_space_",
	  "Attribute %s in file %s has unsupported rank %d",
	  name.c_str(),(path_ + "/" + name_).c_str(),rank,
	  (1 <= rank && rank <= MAX_DATA_RANK));

  return data_space_id;

}<|MERGE_RESOLUTION|>--- conflicted
+++ resolved
@@ -698,15 +698,12 @@
 {
   TRACE_OUTPUT("FileHdf5::group_close() - checking");
   if (is_group_open_) {
-<<<<<<< HEAD
-    TRACE_OUTPUT("FileHdf5::group_close() - closing");
-=======
-    
+
 #ifdef TRACE_DISK  
     CkPrintf ("%d [%d] TRACE_DISK H5Gclose(%d)\n",CkMyPe(),__LINE__,group_id_);
   fflush(stdout);
 #endif  
->>>>>>> afd2c178
+
     herr_t retval = H5Gclose(group_id_);
 
     ASSERT2("FileHdf5::group_close", "Return value %d closing group %s",
