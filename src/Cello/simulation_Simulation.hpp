// See LICENSE_CELLO file for license and copyright information

/// @file     simulation_Simulation.hpp
/// @author   James Bordner (jobordner@ucsd.edu)
/// @date     2009-11-10 16:14:57
/// @brief    Interface file for the Simulation class

#ifndef SIMULATION_SIMULATION_HPP
#define SIMULATION_SIMULATION_HPP

class Factory;
class FieldDescr;
class ParticleDescr;
class ScalarDescr;
class Hierarchy;
class Monitor;
class Parameters;
class Performance;
class Problem;
class Schedule;

// #define DEBUG_NEW_REFRESH

#include <errno.h>
#include "mesh.decl.h"
#include "simulation.decl.h"
class Simulation : public CBase_Simulation 
{
  /// @class    Simulation
  /// @ingroup  Simulation
  /// @brief    [\ref Simulation] Class specifying a simulation to run
  ///
  /// @details A Simulation object encapsulates a single simulation,
  /// and Simulation objects are replicated across processes.  Simulations
  /// are defined as groups in CHARM++.

public: // interface

  /// Simulation constructor


  Simulation
  ( const char *       parameter_file,
    int                n  );

  //==================================================
  // CHARM
  //==================================================

  /// Initialize an empty Simulation
  Simulation();

  /// Initialize a migrated Simulation
  Simulation (CkMigrateMessage *m);

  //==================================================

  /// Destructor
  virtual ~Simulation();

  /// CHARM++ Pack / Unpack function
  virtual void pup (PUP::er &p);

  //----------------------------------------------------------------------
  // BLOCK INITIALIZATION WITH MsgRefine
  //----------------------------------------------------------------------

  /// Request by newly created Block to get its MsgRefine object
  virtual void p_get_msg_refine(Index index);

  /// Set MsgRefine * for a newly created Block
  void set_msg_refine (Index index, MsgRefine *);
  /// Return MsgRefine * for a newly created Block and remove from list
  MsgRefine * get_msg_refine (Index index);

  //----------------------------------------------------------------------
  // ACCESSOR FUNCTIONS
  //----------------------------------------------------------------------

  /// Return the rank of the simulation
  int rank() const throw()
  { return rank_; }

  /// Return the Problem container object
  Problem *  problem() const throw()
  { return problem_; }

  /// Return the Hierarchy
  Hierarchy * hierarchy() const throw()
  { return hierarchy_; }
  
  /// Return the Parameters
  Parameters * parameters() const throw()
  { return parameters_; }

  /// Return the Config
  const Config * config() const throw()
  { return config_; }

  /// Return the scalar descriptors
  ScalarDescr * scalar_descr_long_double() throw()
  { return scalar_descr_long_double_; }
  ScalarDescr * scalar_descr_double() throw()
  { return scalar_descr_double_; }
  ScalarDescr * scalar_descr_int() throw()
  { return scalar_descr_int_; }
  ScalarDescr * scalar_descr_sync() throw()
  { return scalar_descr_sync_; }
  ScalarDescr * scalar_descr_void() throw()
  { return scalar_descr_void_; }

  /// Return the field descriptor
  FieldDescr * field_descr() const throw()
  { return field_descr_; }

  /// Return the particle descriptor
  ParticleDescr * particle_descr() const throw()
  { return particle_descr_; }

  /// Return the performance object associated with each cycle
  Performance * performance() throw()
  { return performance_; }

  /// Return the monitor object
  Monitor * monitor() const throw()
  { return monitor_; }

  void set_cycle(int cycle) throw()
  { cycle_ = cycle; }
  void set_time(double time) throw()
  { time_ = time; }
  void set_dt(double dt) throw()
  { dt_ = dt; }
  void set_stop(bool stop) throw()
  { stop_ = stop; }

  /// Return true iff cycle_ changes
  bool cycle_changed() {
    bool value = false;
    if (cycle_ != cycle_watch_) {
      value = true;
      cycle_watch_ = cycle_;
    }
    return value;
  }
  
  /// Return the current cycle number
  int cycle() const throw() 
  { return cycle_; };

  /// Return the current time
  double time() const throw() 
  { return time_; };

  /// Return the current dt (stored from main)
  double dt() const throw() 
  { return dt_; };

  /// Return the current stopping criteria (stored from main reduction)
  bool stop() const throw() 
  { return stop_; };

  /// Return the current phase of the simulation
  int phase() const throw() 
  { return phase_; };

  /// Return the current phase of the simulation
  void set_phase(int phase) const throw() 
  { phase_ = phase; };

  /// Return the load balancing schedule
  Schedule * schedule_balance() const throw() 
  { return schedule_balance_; };

  /// Write performance information to disk (all process data)
  void performance_write();

#ifdef CONFIG_USE_PROJECTIONS  
  /// Set whether performance tracing with projections is enabled or not
  void set_projections_tracing (bool value)
  { projections_tracing_ = value; }

  bool projections_tracing() const
  { return projections_tracing_; }

  Schedule * projections_schedule_on() const
  { return projections_schedule_on_; }

  Schedule * projections_schedule_off() const
  { return projections_schedule_off_; }
#endif

public: // virtual functions

  /// Update Simulation state, including cycle, time, timestep, and
  /// stopping criteria
  virtual void update_state(int cycle, double time, double dt, double stop) ;

  /// initialize the Simulation given a parameter file
  virtual void initialize() throw();

  /// Finalize the Simulation after running it
  virtual void finalize() throw();

  /// Run the simulation
  virtual void run() throw()
  { ERROR ("Simulation::run","Implictly abstract function called"); }

  /// Return a Hierarchy factory object
  virtual const Factory * factory () const throw();
  
  // Performance

#if defined(CELLO_DEBUG) || defined(CELLO_VERBOSE)
  FILE * fp_debug() { return fp_debug_; }
#endif

  void debug_open() {
#if defined(CELLO_DEBUG) || defined(CELLO_VERBOSE)
    char buffer[40];
    sprintf(buffer,"out.debug.%03d-%03d",CkMyPe(),cycle_);
    fp_debug_ = fopen (buffer,"w");
#endif
  }

  void debug_close() {
#if defined(CELLO_DEBUG) || defined(CELLO_VERBOSE)
    fclose(fp_debug_);
    fp_debug_ = 0;
#endif
  }

  /// Wait for all Hierarchy to be initialized before creating any Blocks
  void r_initialize_block_array(CkReductionMsg * msg);

  /// Wait for all local patches to be created before calling run
  void r_initialize_hierarchy(CkReductionMsg * msg);

  /// Send Config and Parameters from ip==0 to all other processes

  void send_config();
  void r_recv_config(CkReductionMsg * msg);

  //--------------------------------------------------
  // NEW OUTPUT
  //--------------------------------------------------

  void new_output_start ();

  //--------------------------------------------------
  // OLD OUTPUT
  //--------------------------------------------------

  /// Call output on Problem list of Output objects
  void output_enter ();
  void p_output_start (int index_output)
  { output_start (index_output); }
  /// Barrier between creating file(s) and writing to them
  void r_output_barrier(CkReductionMsg * msg);
  
  void output_start (int index_output);
  void output_exit();

  /// Reduce output, using p_output_write to send data to writing processes
  void s_write()
  {
    performance_->start_region(perf_output);
    write_();
    performance_->stop_region(perf_output);
  };
  void write_();

  /// Continue on to Problem::output_wait()
  void r_write(CkReductionMsg * msg);

  /// Continue on to Problem::output_wait() from checkpoint
  virtual void r_write_checkpoint();

  /// Receive data from non-writing process, write to disk, close, and
  /// proceed with next output
  void p_output_write (int n, char * buffer);

  //--------------------------------------------------
  // Compute
  //--------------------------------------------------
  
  void compute ();

  //--------------------------------------------------
  // Monitor
  //--------------------------------------------------

  void monitor_output();
<<<<<<< HEAD

   void p_monitor_performance()
   { monitor_performance(); };

=======

   void p_monitor_performance()
   { monitor_performance(); };

>>>>>>> 1a79e211
  void monitor_performance();

  /// Reduction for performance data
  void r_monitor_performance_reduce (CkReductionMsg * msg);

  float timer() { return timer_.value(); }
  
  //--------------------------------------------------
  // Data
  //--------------------------------------------------

  /// Set block_array proxy on all processes
  void p_set_block_array(CProxy_Block block_array);
  
  /// Add a new Block to this local branch
  void data_insert_block(Block *) ;

  /// Remove a Block from this local branch
  void data_delete_block(Block *) ;

  /// Add a new Particle to this local branch
  void data_insert_particles(int64_t count) ;

  /// Remove a Particle from this local branch
  void data_delete_particles(int64_t count) ;

  void set_checkpoint(char * checkpoint)
  { strncpy (dir_checkpoint_,checkpoint,255);}

  void set_solver_iter(int is, int iter)
  {
    if (num_solver_iter_.size() < size_t(is+1)) {
      num_solver_iter_.resize(is+1);
    }
    num_solver_iter_[is] += iter;
    if (max_solver_iter_.size() < size_t(is+1)) {
      max_solver_iter_.resize(is+1);
    }
    max_solver_iter_[is] = std::max(max_solver_iter_[is],iter);
  }

  int get_solver_num_iter(int is)
  {
    if (num_solver_iter_.size() < size_t(is+1)) {
      num_solver_iter_.resize(is+1);
    }
    return num_solver_iter_[is];
  }
  int get_solver_max_iter(int is)
  {
    if (max_solver_iter_.size() < size_t(is+1)) {
      max_solver_iter_.resize(is+1);
    }
    return max_solver_iter_[is];
  }

  void clear_solver_iter()
  {
    for (size_t i=0; i<num_solver_iter_.size(); i++)
      num_solver_iter_[i]=0;
    for (size_t i=0; i<max_solver_iter_.size(); i++)
      max_solver_iter_[i]=0;
  }
  
  //--------------------------------------------------
  // New Refresh
  //--------------------------------------------------

  /// refresh_register
  int new_register_refresh (const Refresh & refresh)
  {
    const int id_refresh = new_refresh_list_.size();
    ASSERT("Simulation::new_register_refresh()",
	   "id_refresh must be >= 0",
	   (id_refresh >= 0));
    new_refresh_list_.push_back(refresh);
    new_refresh_list_[id_refresh].set_id(id_refresh);
#ifdef DEBUG_NEW_REFRESH  
    CkPrintf ("DEBUG_NEW_REFRESH register id %d\n",id_refresh);
#endif    
    return id_refresh;
  }
  void new_refresh_set_name (int id, std::string name)
  {
    if (id >= int(new_refresh_name_.size()))
      new_refresh_name_.resize(id+1);
    new_refresh_name_[id] = name;
#ifdef DEBUG_NEW_REFRESH  
    CkPrintf ("DEBUG_NEW_REFRESH register name %d %s\n",id,name.c_str());
#endif    
  }
  
  std::string new_refresh_name (int id) const
  {
    return (0 <= id && id < int(new_refresh_name_.size())) ?
      new_refresh_name_[id] : "UNKNOWN";
  }

  /// Return the given refresh object
  Refresh & new_refresh_list (int id_refresh)
  { return new_refresh_list_[id_refresh]; }

  /// Return the number of refresh objects registered
  int new_refresh_count() const
  { return new_refresh_list_.size(); }

protected: // functions

  /// Initialize the Config object
  void initialize_config_ () throw();

  /// Initialize the Problem object
  void initialize_problem_ () throw();

  /// Initialize the Memory object
  void initialize_memory_ () throw();

  /// Initialize global simulation parameters
  void initialize_simulation_ () throw();

  /// Initialize performance objects
  void initialize_performance_ () throw();

  /// Initialize output Monitor object
  void initialize_monitor_ () throw();

  /// Initialize the hierarchy object
  void initialize_hierarchy_ () throw();

  /// Initialize the array of octrees
  void initialize_block_array_ () throw();

  /// Initialize the data object
  void initialize_data_descr_ () throw();

  /// Initialize load balancing
  void initialize_balance_ () throw();

  void deallocate_() throw();

  Schedule * create_schedule_(std::string var,
			      std::string type,
			      double start,
			      double stop,
			      double step);

  void create_checkpoint_link() {
    if (CkMyPe() == 0) {
      CkPrintf ("creating symlink %s -> %s\n",
		dir_checkpoint_,
		"Checkpoint");

      unlink ("Checkpoint");
      if (symlink(dir_checkpoint_,"Checkpoint")) {
	CkPrintf("Error: symlink(%s,\"Checkpoint\") returned %s\n",
		 dir_checkpoint_,strerror(errno));
      }
    }
  }

protected: // attributes

#if defined(CELLO_DEBUG) || defined(CELLO_VERBOSE)
  FILE * fp_debug_;
#endif

  //----------------------------------------------------------------------
  // SIMULATION PARAMETERS
  //----------------------------------------------------------------------

  /// Factory, created on first call to factory()
  mutable Factory * factory_;

  /// Parameters associated with this simulation
  Parameters * parameters_;

  /// Parameter file name
  std::string parameter_file_;

  /// Rank of the simulation
  int  rank_; 

  /// Current cycle
  int cycle_;

  /// Cycle at last start of performance monitoring
  int cycle_watch_;

  /// Current time
  double time_;

  /// Current timestep
  double dt_;

  /// Current stopping criteria
  bool stop_;

  /// Current phase of the cycle
  mutable int phase_;

  //----------------------------------------------------------------------
  // SIMULATION COMPONENTS
  //----------------------------------------------------------------------

  /// Configuration values, read from Parameters object
  Config * config_;

  /// Problem container object
  Problem * problem_;

  /// Simulation timer
  Timer timer_;

  /// Simulation Performance object
  Performance * performance_;

  /// Schedule for projections on / off

#ifdef CONFIG_USE_PROJECTIONS
  bool projections_tracing_;
  Schedule * projections_schedule_on_;
  Schedule * projections_schedule_off_;
#endif

  /// Load balancing schedule
  Schedule * schedule_balance_;

  /// Monitor object
  Monitor * monitor_;

  /// AMR hierarchy
  Hierarchy * hierarchy_;

  /// Scalar descriptors
  ScalarDescr * scalar_descr_long_double_;
  ScalarDescr * scalar_descr_double_;
  ScalarDescr * scalar_descr_int_;
  ScalarDescr * scalar_descr_sync_;
  ScalarDescr * scalar_descr_void_;
  
  /// Field descriptor
  FieldDescr * field_descr_;

  /// Particle descriptor
  ParticleDescr * particle_descr_;

  /// Output synchronization (depreciated)
  Sync sync_output_begin_;
  Sync sync_output_write_;

  Sync sync_new_output_start_;
  Sync sync_new_output_next_;

  /// Refresh phase lists

  std::vector < Refresh >     new_refresh_list_;
  std::vector < std::string > new_refresh_name_;

  /// Saved latest checkpoint directory for creating symlink
  char dir_checkpoint_[256];

  std::map<Index,MsgRefine *> msg_refine_map_;

  /// Currently active output object
  int index_output_;

  /// Sum of solver iterations over blocks for solver i
  std::vector<int> num_solver_iter_;
  /// Max of solver iterations over blocks for solver i
  std::vector<int> max_solver_iter_;
};

#endif /* SIMULATION_SIMULATION_HPP */
<|MERGE_RESOLUTION|>--- conflicted
+++ resolved
@@ -291,17 +291,10 @@
   //--------------------------------------------------
 
   void monitor_output();
-<<<<<<< HEAD
 
    void p_monitor_performance()
    { monitor_performance(); };
 
-=======
-
-   void p_monitor_performance()
-   { monitor_performance(); };
-
->>>>>>> 1a79e211
   void monitor_performance();
 
   /// Reduction for performance data
