--- conflicted
+++ resolved
@@ -33,20 +33,12 @@
   MsgRefresh & operator= (const MsgRefresh & data_msg) throw()
   { return *this; }
 
-<<<<<<< HEAD
-#ifdef NEW_REFRESH  
-=======
->>>>>>> afd2c178
   // Set the new refresh object id
   void set_new_refresh_id(int id_refresh)
   { id_refresh_ = id_refresh; }
 
   int id_refresh() const
   { return id_refresh_; }
-<<<<<<< HEAD
-#endif
-=======
->>>>>>> afd2c178
   
   // Set the DataMsg object
   void set_data_msg (DataMsg * data_msg);
@@ -67,15 +59,8 @@
   /// Whether destination is local or remote
   bool is_local_;
 
-<<<<<<< HEAD
-#ifdef NEW_REFRESH  
   /// New Refresh object id associated with the message
   int id_refresh_;
-#endif  
-=======
-  /// New Refresh object id associated with the message
-  int id_refresh_;
->>>>>>> afd2c178
 
   DataMsg * data_msg_;
 
