// See License_CELLO file for license and copyright information

/// @file     io_OutputImage.cpp
/// @author   James Bordner (jobordner@ucsd.edu)
/// @date     Thu Mar 17 11:14:18 PDT 2011
/// @brief    Implementation of the OutputImage class

#include "cello.hpp"
#include "io.hpp"

// #define TRACE_MEMORY

//----------------------------------------------------------------------
#ifdef TRACE_MEMORY
#  undef TRACE_MEMORY
#  define TRACE_MEMORY(MSG,BYTES) CkPrintf \
  ("TRACE_MEMORY %d : %d %s : %lu\n",                                   \
   CkMyPe(),__LINE__,(MSG),(long unsigned)(BYTES));                     \
  fflush(stdout);
#else
#  define TRACE_MEMORY(MSG,BYTES) /* ... */
#endif

//----------------------------------------------------------------------

OutputImage::OutputImage(int index,
			 const Factory * factory,
			 int process_count,
			 const int root_size_in[3],
			 const int root_blocks_in[3],
			 int min_level, int max_level, int leaf_only,
			 std::string image_type,
			 int image_size[2],
			 std::string image_reduce_type,
			 std::string image_mesh_color,
			 std::string color_particle_attribute,
			 double image_lower[],
			 double image_upper[],
			 int face_rank,
			 int axis,
			 bool image_log,
			 bool image_abs,
			 bool ghost,
                         bool use_min_max,
			 double min_value, double max_value) throw ()
: Output(index,factory),
  image_data_(NULL),
  image_mesh_(NULL),
  color_particle_attribute_(color_particle_attribute),
  axis_(axis),
  use_min_max_(use_min_max),
  min_value_(min_value),
  max_value_(max_value),
  png_(NULL),
  image_type_(image_type),
  face_rank_(face_rank),
  image_log_(image_log),
  image_abs_(image_abs),
  include_ghost_(ghost),
  min_level_(min_level),
  max_level_(max_level),
  leaf_only_(leaf_only)
{
<<<<<<< HEAD

  if      (image_reduce_type=="min") { op_reduce_ = reduce_min; }
=======
  int root_size[3] =
    {root_size_in[0], root_size_in[1], root_size_in[2]};
  int root_blocks[3] =
    {root_blocks_in[0], root_blocks_in[1], root_blocks_in[2]};
  image_size_[0] = image_size[0];
  image_size_[1] = image_size[1];
  if      (image_reduce_type=="min") { op_reduce_ = reduce_min; } 
>>>>>>> 1cfa4721
  else if (image_reduce_type=="max") { op_reduce_ = reduce_max; }
  else if (image_reduce_type=="avg") { op_reduce_ = reduce_avg; }
  else if (image_reduce_type=="sum") { op_reduce_ = reduce_sum; }
  else {
    ERROR1 ("OutputImage::OutputImage()",
	    "Unrecognized output_image_reduce_type %s",
	    image_reduce_type.c_str());
  }

  if      (image_mesh_color=="level")   mesh_color_type_ = mesh_color_level;
  else if (image_mesh_color=="process") mesh_color_type_ = mesh_color_process;
  else if (image_mesh_color=="age")     mesh_color_type_ = mesh_color_age;
  else {
    ERROR1 ("OutputImage::OutputImage()",
	    "Unrecognized output_image_mesh_color %s",
	    image_mesh_color.c_str());
  }

  const int rank = cello::rank();
  if (include_ghost_) {
    for (int i=0; i<rank; i++) {
      root_size[i] *= 2;
    }
  }

  if (image_size_[0] == 0) image_size_[0] = (type_is_mesh_()) ? 2 * root_blocks[0] + 1 : root_size[0];
  if (image_size_[1] == 0) image_size_[1] = (type_is_mesh_()) ? 2* root_blocks[1] + 1 : root_size[1];

  int ngx,ngy,ngz;
  FieldDescr * field_descr = cello::field_descr();
  field_descr->ghost_depth(0,&ngx,&ngy,&ngz);

  if (! type_is_mesh_() && include_ghost_) {
    image_size_[0] += 2*root_blocks[0]*ngx;
    image_size_[1] += 2*root_blocks[1]*ngy;
  }

  // Override default Output::stride_write_: only root writes
  set_stride_write (process_count);
  // Let all processes contribute data when its available
  // (wait stride may be helpful for performance?)
  stride_wait_ = 1;

  // Set default color map to be black and white
  colormap_[0].resize(2);
  colormap_[1].resize(2);
  colormap_[2].resize(2);

  colormap_[0][0] = 0.0;
  colormap_[1][0] = 0.0;
  colormap_[2][0] = 0.0;

  colormap_[0][1] = 1.0;
  colormap_[1][1] = 1.0;
  colormap_[2][1] = 1.0;

  for (int axis=0; axis<3; axis++) {
    image_lower_[axis] = image_lower[axis];
    image_upper_[axis] = image_upper[axis];
  }
}

//----------------------------------------------------------------------

OutputImage::~OutputImage() throw ()
{
  TRACE_MEMORY("delete png_",image_size_[0]*image_size_[1]);
  TRACE_MEMORY("delete image_data_",image_size_[0]*image_size_[1]*sizeof(double));
  TRACE_MEMORY("delete image_mesh_",image_size_[0]*image_size_[1]*sizeof(double));

  delete png_;
  png_ = NULL;
  delete [] image_data_;
  image_data_ = NULL;
  delete [] image_mesh_;
  image_mesh_ = NULL;
}

//----------------------------------------------------------------------

void OutputImage::pup (PUP::er &p)
{
  TRACEPUP;

  Output::pup(p);

  p | colormap_[0];
  p | colormap_[1];
  p | colormap_[2];

  int has_data = (image_data_ != NULL);
  p | has_data;
  if (has_data) {
    if (p.isUnpacking()) {
      TRACE_MEMORY("new image_data",image_size_[0]*image_size_[1]*sizeof(double));
      image_data_ = new double [image_size_[0]*image_size_[1]];
    }
    PUParray(p,image_data_,image_size_[0]*image_size_[1]);
  } else {
    image_data_ = NULL;
  }

  int has_mesh = (image_mesh_ != NULL);
  p | has_mesh;
  if (has_mesh) {
    if (p.isUnpacking()) {
      TRACE_MEMORY("new image_mesh",image_size_[0]*image_size_[1]*sizeof(double));
      image_mesh_ = new double [image_size_[0]*image_size_[1]];
    }
    PUParray(p,image_mesh_,image_size_[0]*image_size_[1]);
  } else {
    image_mesh_ = NULL;
  }
<<<<<<< HEAD
=======
  
  p | op_reduce_;
  p | mesh_color_type_;
  p | color_particle_attribute_;
  p | axis_;
  p | use_min_max_;
  p | min_value_;
  p | max_value_;
  PUParray(p,image_size_,2);
>>>>>>> 1cfa4721

  WARNING("OutputImage::pup","skipping png");
  // p | *png_;
  if (p.isUnpacking()) png_ = NULL;
  p | image_type_;
  p | face_rank_;
  p | image_log_;
  p | image_abs_;
  p | include_ghost_;
  p | min_level_;
  p | max_level_;
  p | leaf_only_;
  PUParray(p,image_lower_,3);
  PUParray(p,image_upper_,3);
}

//----------------------------------------------------------------------

void OutputImage::set_colormap( std::vector<float>colormap[3])
{
  for (int i=0; i<3; i++) {
    colormap_[i] = colormap[i];
  }
}

//======================================================================

void OutputImage::init () throw()
{
  image_create_();
}

//----------------------------------------------------------------------

void OutputImage::open () throw()
{
  // Open file if writing a single block

  if (is_writer()) {

    std::string file_name = expand_name_ (&file_name_,&file_args_);

    std::string dir_name = directory();

    // Create png object
    Monitor::instance()->print ("Output","writing image file %s",
				(dir_name + "/" + file_name).c_str());
    png_create_(dir_name + "/" + file_name);
    if (chmod (dir_name.c_str(),0755) == -1) {
      ERROR2 ("OutputImage::open()",
	      "chmod() return errno %d: error '%s'",
	      errno,strerror(errno));
    };
  }
}

//----------------------------------------------------------------------

void OutputImage::close () throw()
{
  if (is_writer()) image_write_();
  image_close_();
  png_close_();
}

//----------------------------------------------------------------------

void OutputImage::finalize () throw()
{
  Output::finalize();
}

//----------------------------------------------------------------------

void OutputImage::write_block ( const Block *  block ) throw()
// @param block  Block to write
{

  // Exit if Block is not participating in output

  if (! is_active_(block) ) return;

  Field field = ((Data *)block->data())->field();

  const int rank = cello::rank();

  ASSERT("OutputImage::write_block",
	 "axis_ must be = axis_z (2) for 2D problems",
	 ! ( rank == 2 && axis_ != 2));

  ASSERT("OutputImage::write_block",
	 "cannot output rank == 1 problems",
	 ! ( rank == 1) );

  const int IX = (axis_+1) % 3;
  const int IY = (axis_+2) % 3;
  const int IZ = (axis_+0) % 3;

  // Field block size
  int nb3[3];
  field.size(&nb3[0],&nb3[1],&nb3[2]);

  const int level = block->level();

  // Index of (single) field to write

  it_field_index_->first();

  int index_field = (it_field_index_->size() > 0)
    ? it_field_index_->value() : -1;

  // extents of domain
  double dm3[3],dp3[3];
  cello::hierarchy()->lower(dm3,dm3+1,dm3+2);
  cello::hierarchy()->upper(dp3,dp3+1,dp3+2);

  // adjust for image_lower / image_upper

  for (int axis=0; axis<3; axis++) {
    dm3[axis] = std::max(dm3[axis],image_lower_[axis]);
    dp3[axis] = std::min(dp3[axis],image_upper_[axis]);
  }
  // extents of block
  double bm3[3];
  double bp3[3];
  block->lower(bm3,bm3+1,bm3+2);
  block->upper(bp3,bp3+1,bp3+2);

  // image extents of box
  int ixm, ixp;
  int iym, iyp;
  ixm = (bm3[IX]-dm3[IX])/(dp3[IX]-dm3[IX])*image_size_[0];
  iym = (bm3[IY]-dm3[IY])/(dp3[IY]-dm3[IY])*image_size_[1];
  ixp = (bp3[IX]-dm3[IX])/(dp3[IX]-dm3[IX])*image_size_[0];
  iyp = (bp3[IY]-dm3[IY])/(dp3[IY]-dm3[IY])*image_size_[1];

  double h3[3];
  block->cell_width(h3,h3+1,h3+2);

  if (type_is_data_()) {

    if (index_field >= 0) {

      // Get ghost depth

      int ng3[3];
      field.ghost_depth(index_field,&ng3[0],&ng3[1],&ng3[2]);

      // Field array dimensions
      int nd3[3];
      nd3[0] = nb3[0] + 2*ng3[0];
      nd3[1] = nb3[1] + 2*ng3[1];
      nd3[2] = nb3[2] + 2*ng3[2];

      // array offset multipliers
      int d3[3];
      d3[0] = 1;
      d3[1] = nd3[0];
      d3[2] = (rank >= 3) ? nd3[0]*nd3[1] : 0;

      // add block contribution to image

<<<<<<< HEAD
      const char * field_values = (ghost_) ?
	field.values(index_field) :
	field.unknowns(index_field);
=======
      const char * field_values;
      field_values = (include_ghost_) ? 
        field.values(index_field) :
        field.unknowns(index_field);
>>>>>>> 1cfa4721

      float  * field_float  = (float*)field_values;
      double * field_double = (double*)field_values;

      const int precision = field.precision(index_field);

      double factor = (nb3[IZ] > 1) ? 1.0 / pow(2.0,1.0*level) : 1.0;
      if (rank >= 2 && (std::abs(dm3[IZ] - dp3[IZ]) < h3[IZ])) factor = 1.0;

      int m3[3];
      m3[0] = include_ghost_ ? nd3[0] : nb3[0];
      m3[1] = include_ghost_ ? nd3[1] : nb3[1];
      m3[2] = include_ghost_ ? nd3[2] : nb3[2];
      for (int ix=0; ix<m3[IX]; ix++) {
	double x = bm3[IX] + (ix+0.5)*(bp3[IX]-bm3[IX])/m3[IX];
	int jxm = ixm +  ix   *(ixp-ixm)/m3[IX];
	int jxp = ixm + (ix+1)*(ixp-ixm)/m3[IX]-1;
	if (dm3[IX] <= x && x <= dp3[IX]) {
	  for (int iy=0; iy<m3[IY]; iy++) {
	    double y = bm3[IY] + (iy+0.5)*(bp3[IY]-bm3[IY])/m3[IY];
	    int jym = iym +  iy   *(iyp-iym)/m3[IY];
	    int jyp = iym + (iy+1)*(iyp-iym)/m3[IY]-1;
	    if (dm3[IY] <= y && y <= dp3[IY]) {
	      for (int iz=0; iz<m3[IZ]; iz++) {
		double z = bm3[IZ] + (iz+0.5)*(bp3[IZ]-bm3[IZ])/m3[IZ];
		double zlo = dm3[IZ] - 0.5*h3[IZ];
		double zhi = dp3[IZ] + 0.5*h3[IZ];
		if (rank < 3 || (zlo <= z && z <= zhi)) {
		  int i=ix*d3[IX] + iy*d3[IY] + iz*d3[IZ];
		  double value = 0.0;
		  if (precision == precision_single) {
		    value = field_float[i];
		  } else if (precision == precision_double) {
		    value = field_double[i];
		  }
		  reduce_box_filled_(image_data_,jxm,jxp,jym,jyp, (value*factor));
		}
	      }
	    }
	  }
	}
      }
    }
  }

  if (type_is_mesh_()) {

    // value for mesh
    double value = 0;
    value = mesh_color_(level,block->age());

    if (face_rank_ >= 1) {
      reduce_box_filled_(image_mesh_,ixm,ixp,iym,iyp,value);
    } else {
      reduce_box_filled_(image_mesh_,ixm+3,ixp-3,iym+3,iyp-3,value);
    }
    reduce_box_ (image_mesh_,ixm,ixp,iym,iyp,0.0,reduce_set);

    int xm=(ixm+ixp)/2;
    int ym=(iym+iyp)/2;
    if (face_rank_ <= 1) {
      {
	int if3[3] = {-1,0,0};
	int face_level = block->face_level(if3);
	double face_color = mesh_color_(face_level,0);
	reduce_box_filled_(image_mesh_,ixm+1,ixm+2,ym-1,ym+1, face_color);
      }
      {
	int if3[3] = {1,0,0};
	int face_level = block->face_level(if3);
	double face_color = mesh_color_(face_level,0);
	reduce_box_filled_(image_mesh_,ixp-2,ixp-1,ym-1,ym+1, face_color);
      }
      {
	int if3[3] = {0,-1,0};
	int face_level = block->face_level(if3);
	double face_color = mesh_color_(face_level,0);
	reduce_box_filled_(image_mesh_,xm-1,xm+1,iym+1,iym+2, face_color);
      }
      {
	int if3[3] = {0,1,0};
	int face_level = block->face_level(if3);
	double face_color = mesh_color_(face_level,0);
	reduce_box_filled_(image_mesh_,xm-1,xm+1,iyp-2,iyp-1, face_color);
      }
    }
    if (face_rank_ <= 0) {
      {
	int if3[3] = {-1,-1,0};
	int face_level = block->face_level(if3);
	double face_color = mesh_color_(face_level,0);
	reduce_box_filled_(image_mesh_,ixm+1,ixm+2,iym+1,iym+2, face_color);
      }
      {
	int if3[3] = {1,-1,0};
	int face_level = block->face_level(if3);
	double face_color = mesh_color_(face_level,0);
	reduce_box_filled_(image_mesh_,ixp-2,ixp-1,iym+1,iym+2, face_color);
      }
      {
	int if3[3] = {-1,1,0};
	int face_level = block->face_level(if3);
	double face_color = mesh_color_(face_level,0);
	reduce_box_filled_(image_mesh_,ixm+1,ixm+2,iyp-2,iyp-1, face_color);
      }
      {
	int if3[3] = {1,1,0};
	int face_level = block->face_level(if3);
	double face_color = mesh_color_(face_level,0);
	reduce_box_filled_(image_mesh_,ixp-2,ixp-1,iyp-2,iyp-1, face_color);
      }
    }
  }

  // WRITE PARTICLES

  Particle particle = ((Block * )block)->data()->particle();

  double xdm = dm3[IX];
  double ydm = dm3[IY];
  double xdp = dp3[IX];
  double ydp = dp3[IY];

  for (it_particle_index_->first();
       ! it_particle_index_->done();
       it_particle_index_->next()) {

    const int it = it_particle_index_->value();

    const int ia_color = (color_particle_attribute_ != "") ?
      particle.attribute_index (it, color_particle_attribute_) : -1;

    // get particle attribute stride
    const int ia_x = particle.attribute_position(it,0);
    const int dp = particle.stride(it,ia_x);

    const int nb = particle.num_batches(it);
    const int da = (ia_color != -1) ? particle.stride(it,ia_color) : 0;
    for (int ib=0; ib<nb; ib++) {

      const int np = particle.num_particles(it,ib);
      std::vector<double> position[3];
      position[0].resize(np);
      position[1].resize(np);
      position[2].resize(np);
      particle.position
        (it,ib, position[0].data(),position[1].data(), position[2].data());
      const double * xa = position[IX].data();
      const double * ya = position[IY].data();
      double * pa = (double *) particle.attribute_array (it,ia_color,ib);
      for (int ip=0; ip<np; ip++) {

 	double x = xa[ip*dp];
 	double y = ya[ip*dp];
 	double value = (ia_color == -1) ? 1.0 : pa[ip*da];
	double tx = image_size_[0]*(x - xdm)/(xdp-xdm) - 0.5;
	double ty = image_size_[1]*(y - ydm)/(ydp-ydm) - 0.5;
	int ix0 = floor(tx);
	int iy0 = floor(ty);
	int ix1 = ix0+1;
	int iy1 = iy0+1;
	double ax0 = 1.0 - (tx - floor(tx));
	double ax1 = 1.0 - ax0;
	double ay0 = 1.0 - (ty - floor(ty));
	double ay1 = 1.0 - ay0;

	reduce_point_(image_data_,ix0,iy0,value,ax0*ay0);
	reduce_point_(image_data_,ix1,iy0,value,ax1*ay0);
	reduce_point_(image_data_,ix0,iy1,value,ax0*ay1);
	reduce_point_(image_data_,ix1,iy1,value,ax1*ay1);

      }
    }
  }
}

//----------------------------------------------------------------------

void OutputImage::write_field_data
(
 const FieldData * field_data,
 int index_field) throw()
{
  WARNING("OutputImage::write_field_data",
	  "This function should not be called");
}

//----------------------------------------------------------------------

void OutputImage::write_particle_data
(
 const ParticleData * particle_data,
 int index_particle) throw()
{
  WARNING("OutputImage::write_particle_data",
	  "This function should not be called");
}

//----------------------------------------------------------------------

void OutputImage::prepare_remote (int * n, char ** buffer) throw()
{
  int size = 0;
  int nx = image_size_[0];
  int ny = image_size_[1];

  // Determine buffer size

  size += 2*sizeof(int);        // image_size_[0], image_size_[1]
  size += nx*ny*sizeof(double); // image_data_
  size += nx*ny*sizeof(double); // image_mesh_
  (*n) = size;

  // Allocate buffer (deallocated in cleanup_remote())
  TRACE_MEMORY("new buffer",size);
  (*buffer) = new char [ size ];

  union {
    char   * c;
    double * d;
    int    * i;
  } p ;

  p.c = (*buffer);

  *p.i++ = nx;
  *p.i++ = ny;

  for (int k=0; k<nx*ny; k++) *p.d++ = image_data_[k];
  for (int k=0; k<nx*ny; k++) *p.d++ = image_mesh_[k];

}

//----------------------------------------------------------------------

void OutputImage::update_remote  ( int m, char * buffer) throw()
{
  union {
    char   * c;
    double * d;
    int    * i;
  } p ;

  p.c = buffer;

  const int nx = *p.i++;
  const int ny = *p.i++;

  const int n = nx*ny;

  if (op_reduce_ == reduce_min) {
    for (int k=0; k<n; k++) image_data_[k] = std::min(image_data_[k],*p.d++);
    for (int k=0; k<n; k++) image_mesh_[k] = std::min(image_mesh_[k],*p.d++);
  } else if (op_reduce_ == reduce_max) {
    for (int k=0; k<n; k++) image_data_[k] = std::max(image_data_[k],*p.d++);
    for (int k=0; k<n; k++) image_mesh_[k] = std::max(image_mesh_[k],*p.d++);
  } else if (op_reduce_ == reduce_sum) {
    for (int k=0; k<n; k++) image_data_[k] += *p.d++;
    for (int k=0; k<n; k++) image_mesh_[k] += *p.d++;
  } else if (op_reduce_ == reduce_avg) {
    for (int k=0; k<n; k++) image_data_[k] += *p.d++;
    for (int k=0; k<n; k++) image_mesh_[k] += *p.d++;
  } else if (op_reduce_ == reduce_set) {
    for (int k=0; k<n; k++) image_data_[k]  = *p.d++;
    for (int k=0; k<n; k++) image_mesh_[k]  = *p.d++;
  }

}

//----------------------------------------------------------------------

void OutputImage::cleanup_remote  (int * n, char ** buffer) throw()
{
  TRACE_MEMORY("delete buffer",*n);
  delete [] (*buffer);
  (*buffer) = NULL;
}


//======================================================================

double OutputImage::mesh_color_(int level,int age) const
{
  if (mesh_color_type_ == mesh_color_level) {
    return (1.0+level);
  } else if (mesh_color_type_ == mesh_color_process) {
    return (1.0+CkMyPe())/(CkNumPes());
  } else if (mesh_color_type_ == mesh_color_age) {
    return 1.0 / (0.01*age + 1.0);
  } else {
    ERROR1 ("OutputImage::mesh_color_()",
	    "Unknown mesh_color_type_ %d",
	    mesh_color_type_);
    return 0;
  }
}

//----------------------------------------------------------------------

bool OutputImage::is_active_ (const Block * block) const
{
  const int level = block->level();

  if (leaf_only_ && ! block->is_leaf()) {
    return false;
  } else if (! ((min_level_ <= level) && (level <= max_level_))) {
    return false;
  } else {
    return true;
  }
}

//----------------------------------------------------------------------

void OutputImage::png_create_ (std::string filename) throw()
{
  if (is_writer()) {
    const char * file_name = strdup(filename.c_str());
    TRACE_MEMORY("new png_",image_size_[0]*image_size_[1]);
    png_ = new pngwriter(image_size_[0], image_size_[1],0,file_name);
    free ((void *)file_name);
  }
}

//----------------------------------------------------------------------

void OutputImage::png_close_ () throw()
{
  if (is_writer()) {
    png_->close();
    TRACE_MEMORY("delete png_",image_size_[0]*image_size_[1]);
    delete png_;
    png_ = 0;
  }
}

//----------------------------------------------------------------------

void OutputImage::image_create_ () throw()
{
  ASSERT("OutputImage::image_create_",
	 "image_ already created",
	 image_data_ == NULL || image_mesh_ == NULL);

  TRACE_MEMORY("new image_data_",image_size_[0]*image_size_[1]*sizeof(double));
  TRACE_MEMORY("new image_mesh_",image_size_[0]*image_size_[1]*sizeof(double));
  image_data_  = new double [image_size_[0]*image_size_[1]];
  image_mesh_  = new double [image_size_[0]*image_size_[1]];

  const double min = std::numeric_limits<double>::max();
  const double max = -min;

  double value0;

  switch (op_reduce_) {
  case reduce_min:
    value0 = min;
    break;
  case reduce_max:
    value0 = max;
    break;
  case reduce_avg:
  case reduce_sum:
  case reduce_set:
  default:
    value0 = 0;
    break;
  }

  for (int i=0; i<image_size_[0]*image_size_[1]; i++) image_data_[i] = value0;
  for (int i=0; i<image_size_[0]*image_size_[1]; i++) image_mesh_[i] = value0;

}

//----------------------------------------------------------------------

void OutputImage::image_write_ () throw()
{
  // simplified variable names

  int mx = image_size_[0];
  int my = image_size_[1];
  int m  = mx*my;

  double min = std::numeric_limits<double>::max();
  double max = -std::numeric_limits<double>::max();

  // Compute min and max

  if (use_min_max_) {

    min = MIN(min,min_value_);
    max = MAX(max,max_value_);

  } else {

<<<<<<< HEAD
  if (image_log_) {
    for (int i=0; i<m; i++) {
      min = MIN(min,log(data_(i)));
      max = MAX(max,log(data_(i)));
    }
  } else if (image_abs_) {
    for (int i=0; i<m; i++) {
      min = MIN(min,fabs(data_(i)));
      max = MAX(max,fabs(data_(i)));
    }
  } else {
    for (int i=0; i<m; i++) {
      min = MIN(min,data_(i));
      max = MAX(max,data_(i));
=======
    if (image_log_) {
      for (int i=0; i<m; i++) {
        min = MIN(min,log(fabs(data_(i))));
        max = MAX(max,log(fabs(data_(i))));
      }
    } else if (image_abs_) {
      for (int i=0; i<m; i++) {
        min = MIN(min,fabs(data_(i)));
        max = MAX(max,fabs(data_(i)));
      }
    } else { 
      for (int i=0; i<m; i++) {
        min = MIN(min,data_(i));
        max = MAX(max,data_(i));
      }
>>>>>>> 1cfa4721
    }
  }

  size_t n = colormap_[0].size();

  // loop over pixels (ix,iy)

  for (int ix = 0; ix<mx; ix++) {

    for (int iy = 0; iy<my; iy++) {

      int i = ix + mx*iy;

      double value = data_(i);

      if (image_abs_) value = fabs(value);
      if (image_log_) value = log(fabs(value));

      double r=0.0,g=0.0,b=0.0;

      if (value < min) value = min;
      if (value > max) value = max;


      if (min <= value && value <= max) {

	// map v to lower colormap index
	size_t k =  (n - 1)*(value - min) / (max-min);

	// prevent k == colormap_[0].size()-1, which happens if value == max

	if (k > n - 2) k = n-2;

	// linear interpolate colormap values
	double lo = min +  k   *(max-min)/(n-1);
	double hi = min + (k+1)*(max-min)/(n-1);

	double ratio = (value - lo) / (hi-lo);

	r = (1-ratio)*colormap_[0][k] + ratio*colormap_[0][k+1];
	g = (1-ratio)*colormap_[1][k] + ratio*colormap_[1][k+1];
	b = (1-ratio)*colormap_[2][k] + ratio*colormap_[2][k+1];

	png_->plot      (ix+1, iy+1, r,g,b);

      } else {

	// red if out of bounds
	png_->plot(ix+1, iy+1, 1.0, 0.0, 0.0);

      }

      // Plot pixel
    }
  }

}

//----------------------------------------------------------------------

double OutputImage::data_(int index) const
{
  if (type_is_mesh_() && type_is_data_())
    return (image_data_[index] + 0.2*image_mesh_[index])/1.2;
  else if (type_is_data_())
    return image_data_[index];
  else  if (type_is_mesh_())
    return image_mesh_[index];
  else {
    ERROR ("OutputImage::data_()",
	   "image_type is neither mesh nor data");
    return 0.0;
  }
}

//----------------------------------------------------------------------

void OutputImage::image_close_ () throw()
{
  ASSERT("OutputImage::image_create_",
	 "image_ already created",
	 image_data_ != NULL || image_mesh_ != NULL);

  TRACE_MEMORY("delete image_data",image_size_[0]*image_size_[1]*sizeof(double));
  delete [] image_data_;
  image_data_ = nullptr;

  TRACE_MEMORY("delete image_mesh",image_size_[0]*image_size_[1]*sizeof(double));
  delete [] image_mesh_;
  image_mesh_ = nullptr;
}

//----------------------------------------------------------------------

void OutputImage::reduce_point_
(double * data, int ix, int iy, double value, double alpha) throw()
{
  if ( ! (0 <= ix && ix < image_size_[0])) return;
  if ( ! (0 <= iy && iy < image_size_[1])) return;

  if ( ! (0.0 <= alpha && alpha <= 1.0)) {
    WARNING1 ("OutputImage::reduce_point_()",
	     "Alpha %g is not between 0.0 and 1.0",
	      alpha);
  }
  const int i = ix + image_size_[0]*iy;

  double value_new = 0.0;

  switch (op_reduce_) {
  case reduce_min:
    value_new = alpha*value + (1-alpha)*(data[i]);
    data[i] = std::min(data[i],value_new);
    break;
  case reduce_max:
    value_new = alpha*value + (1-alpha)*(data[i]);
    data[i] = std::max(data[i],value_new);
    break;
  case reduce_avg:
  case reduce_sum:
    value_new = alpha*value;
    data[i] += value_new;
    break;
  case reduce_set:
    value_new = alpha*value + (1-alpha)*(data[i]);
    data[i] = value_new;
  }
}

//----------------------------------------------------------------------

void OutputImage::reduce_line_
(double * data,
 int ix0, int ix1,
 int iy0, int iy1,
 double value, double alpha)
{
  if (ix1 < ix0) { int t = ix1; ix1 = ix0; ix0 = t; }
  if (iy1 < iy0) { int t = iy1; iy1 = iy0; iy0 = t; }

  int dx = ix1 - ix0;
  int dy = iy1 - iy0;
  double err = 0.0;

  if (dx >= dy) {
    double derr = fabs(1.0*dy/dx);
    int iy = iy0;
    for (int ix = ix0; ix<=ix1; ix++) {
      reduce_point_(data, ix, iy,value,alpha);
      err += derr;
      if (err >= 0.5) {
	++iy;
	err -= 1.0;
      }
    }
  } else {
    double derr = fabs(1.0*dx/dy);
    int ix = ix0;
    for (int iy = iy0; iy<=iy1; iy++) {
      reduce_point_(data,ix,iy,value,alpha);
      err += derr;
      if (err >= 0.5) {
	++ix;
	err -= 1.0;
      }
    }
  }
}

//----------------------------------------------------------------------

void OutputImage::reduce_line_x_
(double * data,
 int ixm, int ixp,
 int iy,
 double value, double alpha)
{
  ASSERT2("OutputImage::reduce_line_x","! (ixm (%d) <= ixp (%d)",ixm,ixp,
          ( ixm <= ixp) );
  if (ixp < ixm) { int t = ixp; ixp = ixm; ixm = t; }

  for (int ix=ixm; ix<=ixp; ++ix) {
    reduce_point_(data,ix,iy,value,alpha);
  }
}

//----------------------------------------------------------------------

void OutputImage::reduce_line_y_
(double * data,
 int ix,
 int iym, int iyp,
 double value, double alpha)
{
  ASSERT2("OutputImage::reduce_line_y","! (iym (%d) <= iyp (%d)",iym,iyp,
          ( iym <= iyp ) );
  if (iyp < iym) { int t = iyp; iyp = iym; iym = t; }
  for (int iy=iym; iy<=iyp; ++iy) {
    reduce_point_(data,ix,iy,value,alpha);
  }
}

//----------------------------------------------------------------------

void OutputImage::reduce_box_
(double * data,
 int ixm, int ixp,
 int iym, int iyp,
 double value, reduce_type reduce, double alpha)
{
  reduce_type reduce_save = op_reduce_;
  op_reduce_ = reduce;
  reduce_line_x_(data,ixm,ixp,iym,value,alpha);
  reduce_line_x_(data,ixm,ixp,iyp,value,alpha);
  reduce_line_y_(data,ixm,iym,iyp,value,alpha);
  reduce_line_y_(data,ixp,iym,iyp,value,alpha);
  op_reduce_ = reduce_save;
}

//----------------------------------------------------------------------

void OutputImage::reduce_box_filled_
(double * data,
 int ixm, int ixp,
 int iym, int iyp,
 double value, double alpha)
{
  for (int ix=ixm; ix<=ixp; ++ix) {
    for (int iy=iym; iy<=iyp; ++iy) {
      reduce_point_(data,ix,iy,value,alpha);
    }
  }
}

//----------------------------------------------------------------------<|MERGE_RESOLUTION|>--- conflicted
+++ resolved
@@ -61,18 +61,13 @@
   max_level_(max_level),
   leaf_only_(leaf_only)
 {
-<<<<<<< HEAD
-
-  if      (image_reduce_type=="min") { op_reduce_ = reduce_min; }
-=======
   int root_size[3] =
     {root_size_in[0], root_size_in[1], root_size_in[2]};
   int root_blocks[3] =
     {root_blocks_in[0], root_blocks_in[1], root_blocks_in[2]};
   image_size_[0] = image_size[0];
   image_size_[1] = image_size[1];
-  if      (image_reduce_type=="min") { op_reduce_ = reduce_min; } 
->>>>>>> 1cfa4721
+  if      (image_reduce_type=="min") { op_reduce_ = reduce_min; }
   else if (image_reduce_type=="max") { op_reduce_ = reduce_max; }
   else if (image_reduce_type=="avg") { op_reduce_ = reduce_avg; }
   else if (image_reduce_type=="sum") { op_reduce_ = reduce_sum; }
@@ -186,9 +181,6 @@
   } else {
     image_mesh_ = NULL;
   }
-<<<<<<< HEAD
-=======
-  
   p | op_reduce_;
   p | mesh_color_type_;
   p | color_particle_attribute_;
@@ -197,7 +189,6 @@
   p | min_value_;
   p | max_value_;
   PUParray(p,image_size_,2);
->>>>>>> 1cfa4721
 
   WARNING("OutputImage::pup","skipping png");
   // p | *png_;
@@ -360,16 +351,8 @@
 
       // add block contribution to image
 
-<<<<<<< HEAD
-      const char * field_values = (ghost_) ?
-	field.values(index_field) :
-	field.unknowns(index_field);
-=======
-      const char * field_values;
-      field_values = (include_ghost_) ? 
-        field.values(index_field) :
-        field.unknowns(index_field);
->>>>>>> 1cfa4721
+      const char * field_values = (include_ghost_) ?
+        field.values(index_field) : field.unknowns(index_field);
 
       float  * field_float  = (float*)field_values;
       double * field_double = (double*)field_values;
@@ -766,22 +749,6 @@
 
   } else {
 
-<<<<<<< HEAD
-  if (image_log_) {
-    for (int i=0; i<m; i++) {
-      min = MIN(min,log(data_(i)));
-      max = MAX(max,log(data_(i)));
-    }
-  } else if (image_abs_) {
-    for (int i=0; i<m; i++) {
-      min = MIN(min,fabs(data_(i)));
-      max = MAX(max,fabs(data_(i)));
-    }
-  } else {
-    for (int i=0; i<m; i++) {
-      min = MIN(min,data_(i));
-      max = MAX(max,data_(i));
-=======
     if (image_log_) {
       for (int i=0; i<m; i++) {
         min = MIN(min,log(fabs(data_(i))));
@@ -797,7 +764,6 @@
         min = MIN(min,data_(i));
         max = MAX(max,data_(i));
       }
->>>>>>> 1cfa4721
     }
   }
 
