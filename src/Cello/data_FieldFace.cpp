// See LICENSE_CELLO file for license and copyright information

/// @file     data_FieldFace.cpp
/// @author   James Bordner (jobordner@ucsd.edu)
/// @date     2011-04-12
/// @brief    Implementation of the FieldFace class

#include "cello.hpp"
#include "data.hpp"

#define FORTRAN_STORE
// #define DEBUG_NEW_BOX

// #define TRACE_FIELD_FACE
// #define TRACE_PROLONG
//======================================================================
// #define DEBUG_ARRAY
// #define DEBUG_ARRAY_CYCLE 00
// #define DEBUG_PRINT true
// #define DEBUG_BLOCK_ONLY true

//----------------------------------------------------------------------

#define CONFIG_SMP_MODE
static CmiNodeLock field_face_node_lock;
void mutex_init_field_face()
{  field_face_node_lock = CmiCreateLock(); }

//----------------------------------------------------------------------

#ifdef TRACE_FIELD_FACE
#  undef TRACE_FIELD_FACE
#  define TRACE_FIELD_FACE(MSG)                         \
  CkPrintf ("TRACE_FIELD_FACE %d %s:%d %p %d %s\n",        \
            CkMyPe(), __FILE__,__LINE__,this,               \
            FieldFace::counter[cello::index_static()],  \
            MSG);
#else
#  define TRACE_FIELD_FACE(MSG) /* ... */
#endif


#ifdef TRACE_PROLONG
#  undef TRACE_PROLONG
#  define TRACE_PROLONG(MSG,PROLONG,mf3,if3,nf3,mc3,ic3,nc3)            \
  CkPrintf ("TRACE_PROLONG %s:%d %s %s mf %d %d %d nf %d %d %d if %d %d %d\n",__FILE__,__LINE__,MSG, PROLONG->name().c_str(), \
            mf3[0],mf3[1],mf3[2],nf3[0],nf3[1],nf3[2],if3[0],if3[1],if3[2]); \
  CkPrintf ("TRACE_PROLONG %s:%d %s %s mc %d %d %d nc %d %d %d ic %d %d %d\n",__FILE__,__LINE__,MSG, PROLONG->name().c_str(), \
            mc3[0],mc3[1],mc3[2],nc3[0],nc3[1],nc3[2],ic3[0],ic3[1],ic3[2]); \
  
#else
#  undef TRACE_PROLONG
#  define TRACE_PROLONG(MSG,PROLONG,mf3,if3,nf3,mc3,ic3,nc3) /* ... */
#endif

#ifdef DEBUG_ARRAY
#   define DEBUG_PRINT_ARRAY0(NAME,ARRAY,m3,n3,o3)              \
  DEBUG_PRINT_ARRAY_(NAME,ARRAY,m3,n3,o3[0],o3[1],o3[2])
#   define DEBUG_PRINT_ARRAY(NAME,ARRAY,m3,n3)  \
  DEBUG_PRINT_ARRAY_(NAME,ARRAY,m3,n3,0,0,0)
#   define DEBUG_PRINT_ARRAY_(NAME,ARRAY,m3,n3,ox,oy,oz)                \
  if (cello::simulation()->cycle() >= DEBUG_ARRAY_CYCLE) {              \
    if (n3[0]> 6 && (n3[1]>6||n3[1]==1) && (n3[2]>6||n3[2]==1)) {       \
      if (DEBUG_PRINT) CkPrintf ("PADDED_ARRAY_VALUES %s:%d %s %p\n",   \
                                 __FILE__,__LINE__,NAME,(void*)ARRAY);  \
      const int o = ox + m3[0]*(oy + m3[1]*oz);                         \
      double min=1e100,max=-1e100,avg=0.0;                              \
      for (int iz=0; iz<n3[2]; iz++) {                                  \
        for (int iy=0; iy<n3[1]; iy++) {                                \
          if (DEBUG_PRINT) CkPrintf ("PADDED_ARRAY_VALUES %s %p %d %d %d: ", \
                                     NAME,(void*)ARRAY,0,iy,iz);        \
          for (int ix=0; ix<n3[0]; ix++) {                              \
            int i = ix+ m3[0]*(iy+ m3[1]*iz);                           \
            if (DEBUG_PRINT) CkPrintf (" %6.3g",ARRAY[o+i]);            \
            min=std::min(min,ARRAY[o+i]);                               \
            max=std::max(max,ARRAY[o+i]);                               \
            avg+=ARRAY[o+i];                                            \
          }                                                             \
          if (DEBUG_PRINT) CkPrintf ("\n");                             \
        }                                                               \
      }                                                                 \
      CkPrintf ("DEBUG_ARRAY_SUM %s %g  %g  %g\n",NAME,min,avg,max);    \
    }                                                                   \
  }

#else

#   define DEBUG_PRINT_ARRAY0(NAME,ARRAY,m3,n3,o3)  /* ... */
#   define DEBUG_PRINT_ARRAY(NAME,ARRAY,m3,n3)  /* ... */
#   define DEBUG_PRINT_ARRAY_(NAME,ARRAY,m3,n3,ox,oy,oz)  /* ... */
#endif

//======================================================================

long FieldFace::counter[CONFIG_NODE_SIZE] = {0};

#define FORTRAN_NAME(NAME) NAME##_

extern "C" void FORTRAN_NAME(field_face_store_4)
  (float * field, float * array, int * m3, int * n3, int * accumulate);
extern "C" void FORTRAN_NAME(field_face_store_8)
  (double * field, double * array, int * m3, int * n3, int * accumulate);
extern "C" void FORTRAN_NAME(field_face_store_16)
  (long double * field, long double * array, int * m3, int * n3, int * accumulate);

enum enum_op_type {
  op_unknown,
  op_load,
  op_store
};


#ifdef CHECK_COARSE
#   undef  CHECK_COARSE
#   define CHECK_COARSE(FIELD,index_field)                 \
  { \
    cello_float * coarse = (cello_float *)FIELD.coarse_values(index_field);     \
    ASSERT ("CHECK_COARSE","coarse array is null", (coarse != nullptr)); \
  }
#else
#   define CHECK_COARSE(FIELD,index_field)  /* ... */
#endif

//----------------------------------------------------------------------

FieldFace::FieldFace (int rank) throw()
  : rank_(rank),
    refresh_type_(refresh_unknown),
    refresh_(NULL),
    new_refresh_(false)
{
  ++counter[cello::index_static()]; 
  TRACE_FIELD_FACE("FieldFace(int)");
  for (int i=0; i<3; i++) {
    face_[i] = 0;
    child_[i] = 0;
  }

}

//----------------------------------------------------------------------

FieldFace::~FieldFace() throw ()
{
  --counter[cello::index_static()];
  TRACE_FIELD_FACE("~FieldFace()");

  if (new_refresh_) {
    delete refresh_;
    refresh_ = NULL;
  }
}

//----------------------------------------------------------------------

FieldFace::FieldFace(const FieldFace & field_face) throw ()
  :  refresh_type_(refresh_unknown),
     refresh_(NULL),
     new_refresh_(false)

{
  ++counter[cello::index_static()];
  TRACE_FIELD_FACE("FieldFace(FieldFace)");

  copy_(field_face);
}

//----------------------------------------------------------------------

FieldFace & FieldFace::operator= (const FieldFace & field_face) throw ()
/// @param     field_face  Source object of the assignment
///
/// @return    The target assigned object
{
  copy_(field_face);
  return *this;
}

//----------------------------------------------------------------------

void FieldFace::copy_(const FieldFace & field_face)
{
  for (int i=0; i<3; i++) {
    ghost_[i] = field_face.ghost_[i];
    face_[i]  = field_face.face_[i];
    child_[i] = field_face.child_[i];
  }
  refresh_type_   = field_face.refresh_type_;
  refresh_        = field_face.refresh_;
  // new_refresh_ must not be true in more than one FieldFace to avoid
  // multiple deletes
  new_refresh_  = false;
}

//----------------------------------------------------------------------

void FieldFace::pup (PUP::er &p)
{

  // NOTE: change this function whenever attributes change

  TRACEPUP;

  p | rank_;
  PUParray(p,face_,3);
  PUParray(p,ghost_,3);
  PUParray(p,child_,3);
  p | refresh_type_;
  p | refresh_;
  p | new_refresh_;
}

//======================================================================

void FieldFace::face_to_array ( Field field, int * n, char ** array) throw()
{
  ASSERT("FieldFace::face_to_array()",
	 "field_src.size() must be > 0",
	 refresh_->any_fields());

  *n = num_bytes_array(field);
  *array = new char [*n];

  ASSERT("FieldFace::face_to_array()",
	 "array size must be > 0",
	 *n > 0);

  face_to_array (field, *array);

}

//----------------------------------------------------------------------
void FieldFace::face_to_array ( Field field,char * array) throw()
{
  size_t index_array = 0;

  auto field_list_src = refresh_->field_list_src();
  auto field_list_dst = refresh_->field_list_dst();

  for (size_t i_f=0; i_f < field_list_src.size(); i_f++) {

    const size_t index_field = field_list_src[i_f];
    
    CHECK_COARSE(field,index_field);

    precision_type precision = field.precision(index_field);

    void * field_face = field.values(index_field);

    char * array_face  = &array[index_array];

    int m3[3],g3[3],c3[3];

    field.dimensions(index_field,&m3[0],&m3[1],&m3[2]);
    field.ghost_depth(index_field,&g3[0],&g3[1],&g3[2]);
    field.centering(index_field,&c3[0],&c3[1],&c3[2]);

    const bool accumulate = refresh_->accumulate(i_f);

    int i3[3], n3[3];
    field.size(n3,n3+1,n3+2);
    Box box(rank_,n3,g3);
    set_box_(&box);

    box_adjust_accumulate_(&box,accumulate,g3);

    box.compute_region();
    // limits for Send block 
    //    box.get_start_size(i3,n3,BlockType::receive,BlockType::send);
    bool lpad;
    TRACE_ONCE;
    box.get_start_size(i3,n3,BlockType::send,BlockType::send,lpad=true);
#ifdef DEBUG_NEW_BOX
    if (i_f == 0) {
      CkPrintf ("DEBUG_NEW_BOX face_to_array() %d %d %d\n",i3[0],i3[1],i3[2]);
      CkPrintf ("DEBUG_NEW_BOX face_to_array() %d %d %d\n",n3[0],n3[1],n3[2]);
    }
#endif    

    // scale by density if needed to convert to conservative form
    mul_by_density_(field,index_field,i3,n3,m3);

    if (refresh_type_ == refresh_coarse) {

      // Restrict field to array

      int nc3[3] = { (n3[0]+1)/2, (n3[1]+1)/2,(n3[2]+1)/2 };

      int i3_array[3] = {0,0,0};

      index_array += restrict()->apply
	(precision, 
	 array_face,nc3,i3_array,nc3, 
	 field_face,m3,i3, n3);

    } else {

      union { float * a4; double * a8; long double * a16; };
      union { float * f4; double * f8;long double * f16;  };
      a4 = (float *) array_face;
      f4 = (float *) field_face;
      
      // Copy field to array
      
      if (precision == precision_single) {
	index_array += load_ ( a4,  f4,  m3,n3,i3, accumulate);
      } else if (precision == precision_double) {
	index_array += load_ ( a8,  f8,  m3,n3,i3, accumulate);
      } else if (precision == precision_quadruple) {
	index_array += load_ ( a16, f16, m3,n3,i3, accumulate);
      } else {
	ERROR("FieldFace::face_to_array", "Unsupported precision");
      }
    }

    // unscale by density if needed to convert back from conservative form
    div_by_density_(field,index_field,i3,n3,m3);
  }

}

//----------------------------------------------------------------------

void FieldFace::array_to_face (char * array, Field field) throw()
{
  size_t index_array = 0;

  auto field_list_src = refresh_->field_list_src();
  auto field_list_dst = refresh_->field_list_dst();

  for (size_t i_f=0; i_f < field_list_dst.size(); i_f++) {

    size_t index_field = field_list_dst[i_f];

    CHECK_COARSE(field,index_field);
    
    precision_type precision = field.precision(index_field);

    char * field_ghost = field.values(index_field);
    
    char * array_ghost  = array + index_array;

    int m3[3],g3[3],c3[3];

    field.dimensions(index_field,&m3[0],&m3[1],&m3[2]);
    field.ghost_depth(index_field,&g3[0],&g3[1],&g3[2]);
    field.centering(index_field,&c3[0],&c3[1],&c3[2]);

    const bool accumulate = refresh_->accumulate(i_f);

    int i3[3], n3[3];

    // adjust face relative to sender
    invert_face();

    field.size(n3,n3+1,n3+2);
    Box box (rank_,n3,g3);
    set_box_(&box);
    invert_face();

    box_adjust_accumulate_(&box,accumulate,g3);

    bool lpad;
    TRACE_ONCE;
    box.get_start_size(i3,n3,BlockType::receive,BlockType::receive,lpad=false);

#ifdef DEBUG_NEW_BOX
    box.print("array_to_face");
    if (i_f == 0) {
      CkPrintf ("DEBUG_NEW_BOX array_to_face %d %d %d\n",i3[0],i3[1],i3[2]);
      CkPrintf ("DEBUG_NEW_BOX array_to_face %d %d %d\n",n3[0],n3[1],n3[2]);
    }
#endif
    
    if (refresh_type_ == refresh_fine) {

      // Prolong array to field

      ASSERT ("FieldFace::array_to_face()",
              "No prolongation operator",
              (prolong() != nullptr));
        
      int ic3[3];
      int nc3[3];
      TRACE_ONCE;
      box.get_start_size(ic3,nc3,BlockType::send,BlockType::send,lpad=true);
      int mc3[3] = {nc3[0],nc3[1],nc3[2]};
      // reset ic3 for array
      ic3[0] = 0;
      ic3[1] = 0;
      ic3[2] = 0;

      // adjust for full-block interpolation to child
      TRACE_PROLONG("array_to_face",prolong(),m3,i3,n3,mc3,ic3,nc3);
      prolong()->apply
        (precision,
         field_ghost,m3, i3,  n3,
         array_ghost,mc3,ic3, nc3,
         accumulate);

#ifdef DEBUG_ARRAY            
      CkPrintf ("field %lu\n",  i_f);
#endif      
      DEBUG_PRINT_ARRAY0("array_to_face array_ghost",((cello_float *)array_ghost),nc3,nc3,ic3);
      DEBUG_PRINT_ARRAY0("array_to_face field_ghost",((cello_float *)field_ghost),m3,n3,i3);

      index_array += cello::sizeof_precision(precision)*
        nc3[0]*nc3[1]*nc3[2];

    } else {

      // Copy array to field
      union { float * as4; double * as8; long double * as16; };
      union { float * fd4; double * fd8; long double * fd16; };
      as4 = (float *) array_ghost;
      fd4 = (float *) field_ghost;
      
      // Copy field to array

      if (precision == precision_single) {
	index_array += store_ ( fd4,  as4,  m3,n3,i3, accumulate);
      } else if (precision == precision_double) {
	index_array += store_ ( fd8,  as8,  m3,n3,i3, accumulate);
      } else if (precision == precision_quadruple) {
	index_array += store_ ( fd16, as16, m3,n3,i3, accumulate);
      } else {
	ERROR("FieldFace::array_to_face()", "Unsupported precision");
      }
    }

    // unscale by density if needed to convert back from conservative form
    div_by_density_(field,index_field,i3,n3,m3);

  }
}

//----------------------------------------------------------------------

void FieldFace::face_to_face (Field field_src, Field field_dst)
{
  auto field_list_src = refresh_->field_list_src();
  auto field_list_dst = refresh_->field_list_dst();
  
#ifdef CONFIG_SMP_MODE
  CmiLock(field_face_node_lock);
#endif  
    
  for (size_t i_f=0; i_f < field_list_src.size(); i_f++) {

    size_t index_src = field_list_src[i_f];
    size_t index_dst = field_list_dst[i_f];

    CHECK_COARSE(field_src,index_src);

    int m3[3],n3[3],g3[3],c3[3];

    field_src.dimensions (index_src,m3,m3+1,m3+2);
    field_src.size                 (n3,n3+1,n3+2);
    field_src.ghost_depth(index_src,g3,g3+1,g3+2);
    field_src.centering  (index_src,c3,c3+1,c3+2);
    
    const bool accumulate = refresh_->accumulate(i_f);

    Box box (rank_,n3,g3);
    set_box_(&box);

    box_adjust_accumulate_(&box,accumulate,g3);

    bool lpad;
    int is3[3], ns3[3];
    int id3[3], nd3[3];
    TRACE_ONCE;
    box.get_start_size
      (is3,ns3,BlockType::send,BlockType::send,lpad=true);
    box.get_start_size
      (id3,nd3,BlockType::receive,BlockType::receive,lpad=false);
#ifdef DEBUG_NEW_BOX
    if (i_f == 0) {
      CkPrintf ("DEBUG_NEW_BOX face_to_face() %d %d %d\n",is3[0],is3[1],is3[2]);
      CkPrintf ("DEBUG_NEW_BOX face_to_face() %d %d %d\n",ns3[0],ns3[1],ns3[2]);
      CkPrintf ("DEBUG_NEW_BOX face_to_face() %d %d %d\n",id3[0],id3[1],id3[2]);
      CkPrintf ("DEBUG_NEW_BOX face_to_face() %d %d %d\n",nd3[0],nd3[1],nd3[2]);
    }
#endif
    // Adjust loop limits if accumulating to include ghost zones
    // on neighbor axes

    precision_type precision = field_src.precision(index_src);
    
    char * values_src = field_src.values(index_src);
    char * values_dst = field_dst.values(index_dst);

    // scale by density if needed to convert to conservative form
    mul_by_density_(field_src,index_src,is3,ns3,m3);
    
    if (refresh_type_ == refresh_fine) {

      // Prolong field

      bool need_padding = (g3[0]%2==1) || (g3[1]%2==1) || (g3[2]%2==1);

      ASSERT("FieldFace::face_to_face()",
	     "Odd ghost zones not implemented yet: prolong needs padding",
	     ! need_padding);


#ifdef DEBUG_ARRAY
      CkPrintf ("DEBUG_ARRAY face_to_face calling Prolong::apply\n");
#endif            

      // adjust for full-block interpolation to child
      TRACE_PROLONG("face_to_face",prolong(),m3,id3,nd3,m3,is3,ns3);
      prolong()->apply (precision,
                        values_dst,m3,id3, nd3,
                        values_src,m3,is3, ns3,
                        accumulate);

#ifdef DEBUG_ARRAY            
      CkPrintf ("field %lu\n",  i_f);
#endif      
      DEBUG_PRINT_ARRAY0("face_to_face values_src",((cello_float *)values_src),m3,ns3,is3);
      DEBUG_PRINT_ARRAY0("face_to_face values_dst",((cello_float *)values_dst),m3,nd3,id3);


    } else if (refresh_type_ == refresh_coarse) {

      // Restrict field

      restrict()->apply (precision,
                         values_dst,m3,id3, nd3,
                         values_src,m3,is3, ns3,
                         accumulate);

    } else {

      // Copy faces to ghosts

      union { float * fs4; double * fs8; long double * fs16; };
      union { float * fd4; double * fd8; long double * fd16; };
      fs4 = (float *) values_src;
      fd4 = (float *) values_dst;
      
      // Copy field to array

      if (precision == precision_single) {
	copy_ ( fd4, m3,nd3,id3,fs4, m3, ns3,is3,accumulate);
      } else if (precision == precision_double) {
	copy_ ( fd8, m3,nd3,id3,fs8, m3, ns3,is3,accumulate);
      } else if (precision == precision_quadruple) {
	copy_ ( fd16,m3,nd3,id3,fs16,m3,ns3,is3,accumulate);
      } else {
	ERROR("FieldFace::face_to_face()", "Unsupported precision");
      }
    }
    // unscale by density if needed to convert back from conservative form
    div_by_density_(field_src,index_src,is3,ns3,m3);
    div_by_density_(field_dst,index_dst,id3,nd3,m3);
  }
#ifdef CONFIG_SMP_MODE
  CmiUnlock(field_face_node_lock);
#endif  
}

//----------------------------------------------------------------------

int FieldFace::num_bytes_array(Field field) throw()
{
  int array_size = 0;

  auto field_list_src = refresh_->field_list_src();
  auto field_list_dst = refresh_->field_list_dst();

  for (size_t i_f=0; i_f < field_list_src.size(); i_f++) {

    size_t index_field = field_list_src[i_f];

    CHECK_COARSE(field,index_field);

    precision_type precision = field.precision(index_field);
    int bytes_per_element = cello::sizeof_precision (precision);

    int m3[3],g3[3],c3[3];

    field.dimensions (index_field,&m3[0],&m3[1],&m3[2]);
    field.ghost_depth(index_field,&g3[0],&g3[1],&g3[2]);
    field.centering(index_field,&c3[0],&c3[1],&c3[2]);

    const bool accumulate = refresh_->accumulate(i_f);

    int i3[3], n3[3];
    field.size(n3,n3+1,n3+2);
    Box box (rank_,n3,g3);
    set_box_(&box);

    bool lpad;
    box_adjust_accumulate_(&box,accumulate,g3);
    TRACE_ONCE;
    box.get_start_size(i3,n3,BlockType::send,BlockType::send,lpad=true);
    
#ifdef DEBUG_NEW_BOX
    if (i_f == 0) {
      CkPrintf ("DEBUG_NEW_BOX num_bytes_array() %d %d %d\n",i3[0],i3[1],i3[2]);
      CkPrintf ("DEBUG_NEW_BOX num_bytes_array() %d %d %d\n",n3[0],n3[1],n3[2]);
    }
#endif
    array_size += n3[0]*n3[1]*n3[2]*bytes_per_element;

  }

  ASSERT("FieldFace::num_bytes_array()",
	 "array_size must be > 0, maybe field_list.size() is 0?",
	 array_size);

  return array_size;

}

//----------------------------------------------------------------------

int FieldFace::data_size () const
{
  int count = 0;

  count += 3*sizeof(int);  // face_[3]
  count += 3*sizeof(int); // ghost_[3]
  count += 3*sizeof(int);  // child_[3];

  count += 1*sizeof(int);  // refresh_type_

  count += refresh_->data_size(); // refresh_

  return count;

}

//----------------------------------------------------------------------

char * FieldFace::save_data (char * buffer) const
{
  char * p = buffer;
  int n;

  memcpy(p,face_, n=3*sizeof(int));  p+=n;
  memcpy(p,ghost_,n=3*sizeof(int));  p+=n;
  memcpy(p,child_,n=3*sizeof(int));  p+=n;

  memcpy(p,&refresh_type_,n=sizeof(int));   p+=n;

  p = refresh_->save_data(p);

  ASSERT2("FieldFace::save_data()",
	  "Buffer has size %ld but expecting size %d",
	  (p-buffer),data_size(),
	  ((p-buffer) == data_size()));
  
  return p;
}

//----------------------------------------------------------------------

char * FieldFace::load_data (char * buffer)
{

  char * p = buffer;
  int n;

  memcpy(face_,p, n=3*sizeof(int)); p+=n;
  memcpy(ghost_,p,n=3*sizeof(int)); p+=n;
  memcpy(child_,p,n=3*sizeof(int)); p+=n;

  memcpy(&refresh_type_,p,n=sizeof(int));   p+=n;

  Refresh * refresh = new Refresh;
  set_refresh(refresh,true);

  p = refresh_->load_data(p);

  ASSERT2("FieldFace::save_data()",
	  "Buffer has size %ld but expecting size %d",
	  (p-buffer),data_size(),
	  ((p-buffer) == data_size()));

  return p;
}

//======================================================================

template<class T>
size_t FieldFace::load_
( T * array_face, const T * field_face, 
  int m3[3], int n3[3],int i3[3], bool accumulate ) throw()
{
  // NOTE: don't check accumulate since loading array; accumulate
  // is handled in corresponding store_() at the receiving end
  // add values

  for (int iz=0; iz <n3[2]; iz++)  {
    int kz = iz+i3[2];
    for (int iy=0; iy < n3[1]; iy++) {
      int ky = iy+i3[1];
      for (int ix=0; ix < n3[0]; ix++) {
	int kx = ix+i3[0];
	int index_array = ix +   n3[0]*(iy +   n3[1] * iz);
	int index_field = kx + m3[0]*(ky + m3[1] * kz);
	array_face[index_array] = field_face[index_field];
      }
    }
  }

  return (sizeof(T) * n3[0] * n3[1] * n3[2]);

}

//----------------------------------------------------------------------

template<class T> size_t FieldFace::store_
( T * ghost, const T * array,
  int m3[3], int n3[3],int i3[3], bool accumulate) throw()
{

#ifdef FORTRAN_STORE
  const bool use_fortran_store = true;
#else  
  const bool use_fortran_store = false;
#endif

  // This is to get around a bug on SDSC Comet where this function
  // crashes with -O3 (See bugzilla report #90)

  union {
    float *       ghost_4;
    double *      ghost_8;
    long double * ghost_16;
  };
  union {
    float *       array_4;
    double *      array_8;
    long double * array_16;
  };

  ghost_4 = (float *) ghost;
  array_4 = (float *) array;
  
  int im = i3[0] + m3[0]*(i3[1] + m3[1]*i3[2]);

  int iaccumulate = accumulate ? 1 : 0;

  if (use_fortran_store &&
      (sizeof(T) != sizeof(long double)) ) {

    if (sizeof(T)==sizeof(float)) {
      FORTRAN_NAME(field_face_store_4)(ghost_4 + im,   array_4, m3,n3,
                                       &iaccumulate);
    } else if (sizeof(T)==sizeof(double)) {
      FORTRAN_NAME(field_face_store_8)(ghost_8 + im,   array_8, m3,n3,
                                       &iaccumulate);
    } else if (sizeof(T)==sizeof(long double)) {
      FORTRAN_NAME(field_face_store_16)(ghost_16 + im, array_16, m3,n3,
                                        &iaccumulate);
    } else {
      ERROR1 ("FieldFace::store_()",
              "unknown float precision sizeof(T) = %lu\n",sizeof(T));
    }
  } else {

    if (accumulate) {
      // add values
      for (int iz=0; iz <n3[2]; iz++)  {
        int kz = iz+i3[2];
        for (int iy=0; iy < n3[1]; iy++) {
          int ky = iy+i3[1];
          for (int ix=0; ix < n3[0]; ix++) {
            int kx = ix+i3[0];
            int index_array = ix + n3[0]*(iy + n3[1] * iz);
            int index_field = kx + m3[0]*(ky + m3[1] * kz);
            ghost[index_field] += array[index_array];
          }
        }
      }
    } else {
      // copy values
      for (int iz=0; iz <n3[2]; iz++)  {
        int kz = iz+i3[2];
        for (int iy=0; iy < n3[1]; iy++) {
          int ky = iy+i3[1];
          for (int ix=0; ix < n3[0]; ix++) {
            int kx = ix+i3[0];
            int index_array = ix + n3[0]*(iy + n3[1] * iz);
            int index_field = kx + m3[0]*(ky + m3[1] * kz);
            ghost[index_field] = array[index_array];
          }
        }
      }
    }
  }

  return (sizeof(T) * n3[0] * n3[1] * n3[2]);

}

//----------------------------------------------------------------------

template<class T> void FieldFace::copy_
( T       * vd, int md3[3],int nd3[3],int id3[3],
  const T * vs, int ms3[3],int ns3[3],int is3[3],
  bool accumulate) throw()
{
  const int is0 = is3[0] + ms3[0]*(is3[1] + ms3[1]*is3[2]);
  const int id0 = id3[0] + md3[0]*(id3[1] + md3[1]*id3[2]);
  T * vd0 = vd + id0;
  const T * vs0 = vs + is0;
  const int msx = ms3[0];
  const int msy = ms3[1];
  const int mdx = md3[0];
  const int mdy = md3[1];
  if (accumulate) {
    for (int iz=0; iz <ns3[2]; iz++)  {
      for (int iy=0; iy < ns3[1]; iy++) {
	for (int ix=0; ix < ns3[0]; ix++) {
	  int i_src = ix + msx*(iy + msy*iz);
	  int i_dst = ix + mdx*(iy + mdy*iz);
	  vd0[i_dst] += vs0[i_src];
	}
      }
    }
  } else {
    for (int iz=0; iz <ns3[2]; iz++)  {
      for (int iy=0; iy < ns3[1]; iy++) {
	for (int ix=0; ix < ns3[0]; ix++) {
	  int i_src = ix + msx*(iy + msy*iz);
	  int i_dst = ix + mdx*(iy + mdy*iz);
	  vd0[i_dst] = vs0[i_src];
	}
      }
    }
  }
}

//----------------------------------------------------------------------

void FieldFace::print(const char * message)
{
  CkPrintf (" FieldFace   %s %p\n",message,(void*)this);
  CkPrintf ("    face_    %d %d %d\n",face_[0],face_[1],face_[2]);
  CkPrintf ("    ghost_   %d %d %d\n",ghost_[0],ghost_[1],ghost_[2]);
  CkPrintf ("    child_   %d %d %d\n",child_[0],child_[1],child_[2]);
  CkPrintf ("    refresh_type_ %d\n",refresh_type_);
  if (refresh_) refresh_->print();
}

//----------------------------------------------------------------------

void FieldFace::set_field_list(std::vector<int> field_list)
{
  refresh_->set_field_list(field_list);
}

<<<<<<< HEAD
//======================================================================

std::vector<int> FieldFace::field_list_src_(Field field) const 
{
  std::vector<int> field_list = refresh_->field_list_src();
  if (refresh_->all_fields()) {
    for (int i=0; i<field.field_count(); i++) {
      if (field.is_permanent(i)){ field_list.push_back(i); }
    }
  }
  return field_list;
}

//----------------------------------------------------------------------

std::vector<int> FieldFace::field_list_dst_(Field field) const 
{
  std::vector<int> field_list = refresh_->field_list_dst();
  if (refresh_->all_fields()) {
    for (int i=0; i<field.field_count(); i++) {
      if (field.is_permanent(i)){ field_list.push_back(i); }
    }
  }
  return field_list;
}

//----------------------------------------------------------------------

bool FieldFace::accumulate_(int index_src, int index_dst) const
{
  return ((index_src != index_dst) && refresh_->accumulate());
}

=======
>>>>>>> 1cfa4721
//----------------------------------------------------------------------

void FieldFace::mul_by_density_
(Field field, int index_field,
 const int i3[3], const int n3[3], const int m3[3])
{
  if (field.is_temporary(index_field)) return;
  
  precision_type precision = field.precision(index_field);
  void * field_face = field.values(index_field);

  Grouping * groups = cello::field_groups();

  void * field_density = field.values("density");
  
  const std::string field_name = field.field_name(index_field);

  const bool scale_by_density =
    (refresh_type_ != refresh_same) &&
    groups->is_in (field_name,"make_field_conservative");
  if (scale_by_density) {
    union { float * d4; double * d8; long double * d16; };
    union { float * f4; double * f8;long double * f16;  };
    d4 = (float *) field_density;
    f4 = (float *) field_face;

    if (precision == precision_single) {
      for (int iz=i3[2]; iz<i3[2]+n3[2]; iz++) {
        for (int iy=i3[1]; iy<i3[1]+n3[1]; iy++) {
          for (int ix=i3[0]; ix<i3[0]+n3[0]; ix++) {
            const int i=ix + m3[0]*(iy + m3[1]*iz);
            f4[i] *= d4[i];
          }
        }
      }
    } else if (precision == precision_double) {
      for (int iz=i3[2]; iz<i3[2]+n3[2]; iz++) {
        for (int iy=i3[1]; iy<i3[1]+n3[1]; iy++) {
          for (int ix=i3[0]; ix<i3[0]+n3[0]; ix++) {
            const int i=ix + m3[0]*(iy + m3[1]*iz);
            f8[i] *= d8[i];
          }
        }
      }
    } else if (precision == precision_quadruple) {
      for (int iz=i3[2]; iz<i3[2]+n3[2]; iz++) {
        for (int iy=i3[1]; iy<i3[1]+n3[1]; iy++) {
          for (int ix=i3[0]; ix<i3[0]+n3[0]; ix++) {
            const int i=ix + m3[0]*(iy + m3[1]*iz);
            f16[i] *= d16[i];
          }
        }
      }
    } else {
      ERROR("FieldFace::mul_by_density_()", "Unsupported precision");
    }
  }
}

//----------------------------------------------------------------------

void FieldFace::div_by_density_
(Field field, int index_field,
 const int i3[3], const int n3[3], const int m3[3])
{
      
  if (field.is_temporary(index_field)) return;

  precision_type precision = field.precision(index_field);
  void * field_face = field.values(index_field);

  Grouping * groups = cello::field_groups();

  void * field_density = field.values("density");
  
  const std::string field_name = field.field_name(index_field);

  const bool scale_by_density =
    (refresh_type_ != refresh_same) &&
    groups->is_in (field_name,"make_field_conservative");
  if (scale_by_density) {
    union { float * d4; double * d8; long double * d16; };
    union { float * f4; double * f8;long double * f16;  };
    d4 = (float *) field_density;
    f4 = (float *) field_face;

    if (precision == precision_single) {
      for (int iz=i3[2]; iz<i3[2]+n3[2]; iz++) {
        for (int iy=i3[1]; iy<i3[1]+n3[1]; iy++) {
          for (int ix=i3[0]; ix<i3[0]+n3[0]; ix++) {
            const int i=ix + m3[0]*(iy + m3[1]*iz);
            f4[i] /= d4[i];
          }
        }
      }
    } else if (precision == precision_double) {
      for (int iz=i3[2]; iz<i3[2]+n3[2]; iz++) {
        for (int iy=i3[1]; iy<i3[1]+n3[1]; iy++) {
          for (int ix=i3[0]; ix<i3[0]+n3[0]; ix++) {
            const int i=ix + m3[0]*(iy + m3[1]*iz);
            f8[i] /= d8[i];
          }
        }
      }
    } else if (precision == precision_quadruple) {
      for (int iz=i3[2]; iz<i3[2]+n3[2]; iz++) {
        for (int iy=i3[1]; iy<i3[1]+n3[1]; iy++) {
          for (int ix=i3[0]; ix<i3[0]+n3[0]; ix++) {
            const int i=ix + m3[0]*(iy + m3[1]*iz);
            f16[i] /= d16[i];
          }
        }
      }
    } else {
      ERROR("FieldFace::div_by_density_()", "Unsupported precision");
    }
  }
}

//----------------------------------------------------------------------

void FieldFace::set_box_(Box * box)
{
  const int level =
    (refresh_type_==refresh_coarse) ? -1
    : (refresh_type_==refresh_same) ?  0 : +1;

  box->set_block(BoxType_receive,level,face_,child_);

  Prolong * prolong = this->prolong();
  int pad = prolong ? refresh_->coarse_padding(prolong) : 0;
  if (refresh_type_ != refresh_fine) pad = 0;

  box->set_padding(pad);

  box->compute_region();
}

//----------------------------------------------------------------------

void FieldFace::box_adjust_accumulate_ (Box * box, int accumulate, int g3[3])
{

  int gs3[3];
  if (accumulate) {
    gs3[0] = (face_[0]!=0)?g3[0]:0;
    gs3[1] = (face_[1]!=0)?g3[1]:0;
    gs3[2] = (face_[2]!=0)?g3[2]:0;
                           
  } else {
    gs3[0] = (ghost_[0]&&face_[0]==0)?g3[0]:0;
    gs3[1] = (ghost_[1]&&face_[1]==0)?g3[1]:0;
    gs3[2] = (ghost_[2]&&face_[2]==0)?g3[2]:0;
  }
  box->set_send_ghosts(gs3);
  box->compute_block_start(BoxType_receive);
  box->compute_region();
}<|MERGE_RESOLUTION|>--- conflicted
+++ resolved
@@ -855,42 +855,6 @@
   refresh_->set_field_list(field_list);
 }
 
-<<<<<<< HEAD
-//======================================================================
-
-std::vector<int> FieldFace::field_list_src_(Field field) const 
-{
-  std::vector<int> field_list = refresh_->field_list_src();
-  if (refresh_->all_fields()) {
-    for (int i=0; i<field.field_count(); i++) {
-      if (field.is_permanent(i)){ field_list.push_back(i); }
-    }
-  }
-  return field_list;
-}
-
-//----------------------------------------------------------------------
-
-std::vector<int> FieldFace::field_list_dst_(Field field) const 
-{
-  std::vector<int> field_list = refresh_->field_list_dst();
-  if (refresh_->all_fields()) {
-    for (int i=0; i<field.field_count(); i++) {
-      if (field.is_permanent(i)){ field_list.push_back(i); }
-    }
-  }
-  return field_list;
-}
-
-//----------------------------------------------------------------------
-
-bool FieldFace::accumulate_(int index_src, int index_dst) const
-{
-  return ((index_src != index_dst) && refresh_->accumulate());
-}
-
-=======
->>>>>>> 1cfa4721
 //----------------------------------------------------------------------
 
 void FieldFace::mul_by_density_
