// See LICENSE_CELLO file for license and copyright information

/// @file     problem_Refresh.hpp
/// @author   James Bordner (jobordner@ucsd.edu)
/// @date     2014-11-04 22:24:46
/// @brief    [\ref Problem] Declaration of the Refresh class
///

#ifndef PROBLEM_REFRESH_HPP
#define PROBLEM_REFRESH_HPP

class Refresh : public PUP::able {

  /// @class    Refresh
  /// @ingroup  Problem
  /// @brief    [\ref Problem] 

public: // interface

  /// empty constructor for charm++ pup()
  Refresh() throw() 
  : all_fields_(false),
    field_list_src_(),
    field_list_dst_(),
    all_particles_(false),
    particle_list_(),
    ghost_depth_(0),
    min_face_rank_(0),
    neighbor_type_(neighbor_leaf),
    accumulate_(false),
    sync_type_   (sync_unknown),
    sync_id_ (-1),
    active_(true),
    callback_(0) ,
<<<<<<< HEAD
    root_level_(0)
#ifdef NEW_REFRESH
    , id_refresh_(-1)
#endif
=======
    root_level_(0),
    id_refresh_(-1),
    id_solver_(-1)
>>>>>>> afd2c178
  {
  }

  /// Create an initialized Refresh object
  Refresh
  (int ghost_depth,
   int min_face_rank,
   int neighbor_type,
   int sync_type,
   int sync_id,
   bool active=true) throw() 
    : all_fields_(false),
      field_list_src_(),
      field_list_dst_(),
      all_particles_(false),
      particle_list_(),
      ghost_depth_(ghost_depth),
      min_face_rank_(min_face_rank),
      neighbor_type_(neighbor_type),
      accumulate_(false),
      sync_type_(sync_type),
      sync_id_(sync_id),
      active_(active),
      callback_(0),
<<<<<<< HEAD
      root_level_(0)
#ifdef NEW_REFRESH
    , id_refresh_(-1)
#endif      
=======
      root_level_(0),
      id_refresh_(-1),
      id_solver_(-1)
>>>>>>> afd2c178
  {
  }

  /// CHARM++ PUP::able declaration
  PUPable_decl(Refresh);

  /// CHARM++ migration constructor for PUP::able
  Refresh (CkMigrateMessage *m)
    : PUP::able(m),
    all_fields_(false),
    field_list_src_(),
    field_list_dst_(),
    all_particles_(false),
    particle_list_(),
    ghost_depth_(0),
    min_face_rank_(0),
    neighbor_type_(0),
    accumulate_(false),
    sync_type_(0),
    sync_id_ (-1),
    active_(true),
    callback_(0),
<<<<<<< HEAD
    root_level_(0)
#ifdef NEW_REFRESH    
    , id_refresh_(-1)
#endif    
=======
    root_level_(0),
    id_refresh_(-1),
    id_solver_(-1)
>>>>>>> afd2c178
  {
  }

  /// CHARM++ Pack / Unpack function
  void pup (PUP::er &p)
  {

    PUP::able::pup(p);

    p | all_fields_;
    p | field_list_src_;
    p | field_list_dst_;
    p | all_particles_;
    p | particle_list_;
    p | ghost_depth_;
    p | min_face_rank_;
    p | neighbor_type_;
    p | accumulate_;
    p | sync_type_;
    p | sync_id_;
    p | active_;
    p | callback_;
    p | root_level_;
<<<<<<< HEAD
#ifdef NEW_REFRESH
    p | id_refresh_;
#endif    
=======
    p | id_refresh_;
    p | id_solver_;
>>>>>>> afd2c178
  }

  //--------------------------------------------------
  // FIELD METHODS
  //--------------------------------------------------

  /// Add a field id to the list of fields to refresh; don't add if it's already
  /// in the list
  void add_field(int id_field) {
    all_fields_ = false;
    if (id_field >= 0) {
      if (std::find (field_list_src_.begin(), field_list_src_.end(), id_field)
	  == field_list_src_.end()) {
	field_list_src_.push_back(id_field);
      }
      if (std::find (field_list_dst_.begin(), field_list_dst_.end(), id_field)
	  == field_list_dst_.end()) {
	field_list_dst_.push_back(id_field);
      }
    }
  }

  /// Add a named field to the list of fields to refresh
  void add_field(std::string field_name);

  /// Add a source and corresponding destination field to refresh;
  /// does not check if fields are already in the lists
  void add_field_src_dst(int id_field_src, int id_field_dst) {
    all_fields_ = false;
    if (id_field_src >= 0 && id_field_dst >= 0) {
      field_list_src_.push_back(id_field_src);
      field_list_dst_.push_back(id_field_dst);
    }
  }
  
  /// Add named fields to the list of fields to refresh
  void add_field_src_dst(std::string field_src, std::string field_dst);
  
  /// All fields are refreshed
  void add_all_fields() {
    all_fields_ = true;
  }

  /// Add specified fields
  void set_field_list (std::vector<int> field_list)
  {
    field_list_src_ = field_list;
    field_list_dst_ = field_list;
  }
  
  /// Return whether all fields are refreshed
  bool all_fields() const
  { return all_fields_; }

  /// Return whether any fields are refreshed
  bool any_fields() const
  { return (all_fields_ || (field_list_src_.size() > 0)); }

  /// Return the list of source fields participating in the Refresh operation
  std::vector<int> & field_list_src()
  { return field_list_src_; }

  /// Return the list of destination fields participating in the
  /// Refresh operation
  std::vector<int> & field_list_dst()
  { return field_list_dst_; }

  //--------------------------------------------------
  // PARTICLE METHODS
  //--------------------------------------------------

  /// Add the given particle type to the list
  void add_particle(int id_particle) {
    all_particles_ = false;
    particle_list_.push_back(id_particle);
  }

  /// All particles types are refreshed
  void add_all_particles() {
    all_particles_ = true;
  }

  /// Return whether all particles are refreshed
  bool all_particles() const
  { return all_particles_; }

  /// Return whether any particles are refreshed
  bool any_particles() const
  { return (all_particles_ || (particle_list_.size() > 0)); }
  
  /// Return the list of particles participating in the Refresh operation
  std::vector<int> & particle_list() {
    return particle_list_;
  }

  /// Add all data
  void add_all_data()
  {
    add_all_fields();
    add_all_particles();
  }

  /// Return whether there are any data to be refreshed
  bool any_data()
  { return (any_fields() || any_particles()); }
  
  /// Whether this particular Block is participating in the Refresh operation
  void set_active (bool active) 
  { active_ = active; }

  bool active () const 
  { return active_; }

  /// Callback function after refresh is completed
  int callback() const { return callback_; };

  /// Set the callback function for after the refresh operation is completed
  void set_callback(int callback) 
  { callback_ = callback; }

  /// Coarse level for neighbor_tree neighbor type
  int root_level() const { return root_level_; };

  /// Set the coarse level for  neighbor_tree neighbor type
  void set_root_level(int root_level) 
  { root_level_ = root_level; }

  /// Return the current minimum rank (dimension) of faces to refresh
  /// e.g. 0: everything, 1: omit corners, 2: omit corners and edges
  int min_face_rank() const 
  { return min_face_rank_; }

  /// Return the data field ghost depth
  int ghost_depth() const
  { return ghost_depth_; }

  /// Return the type of neighbors to refresh with: neighbor_leaf for
  /// neighboring leaf node (may be different mesh level) or
  /// neighbor_level for neighboring block in the same level (may be
  /// non-leaf)
  int neighbor_type() const 
  { return neighbor_type_; }

  /// Return whether to add neighbor face values to ghost zones or to
  /// copy them.  NOTE only accumulates if source field is different
  /// from destination field
  bool accumulate() const 
  {
    return accumulate_;
  }

  /// Set whether to add neighbor face values to ghost zones instead of
  /// copying them.
  void set_accumulate(bool accumulate)
  {
    accumulate_ = accumulate;
  }

  //----------------
  // Synchronization
  //----------------

  int sync_type() const 
  { return sync_type_; }

  int sync_exit() const
  { return 3*sync_id_+2; }

  void print() const 
  {
    CkPrintf ("Refresh %p\n",this);
    CkPrintf ("Refresh %p all_fields = %d\n",this,all_fields_);
    CkPrintf ("Refresh %p src fields:",this);
    for (size_t i=0; i<field_list_src_.size(); i++)
      CkPrintf (" %d",field_list_src_[i]);
    CkPrintf ("\n");
    CkPrintf ("Refresh %p dst fields:",this);
    for (size_t i=0; i<field_list_dst_.size(); i++)
      CkPrintf (" %d",field_list_dst_[i]);
    CkPrintf ("\n");
    CkPrintf ("Refresh %p all_particles = %d\n",this,all_particles_);
    CkPrintf ("Refresh %p particles:",this);
    for (size_t i=0; i<particle_list_.size(); i++)
      CkPrintf (" %d",particle_list_[i]);
    CkPrintf ("\n");
    CkPrintf ("Refresh %p ghost_depth = %d\n",this,ghost_depth_);
    CkPrintf ("Refresh %p min_face_rank: %d\n",this,min_face_rank_);
    CkPrintf ("Refresh %p neighbor_type: %d\n",this,neighbor_type_);
    CkPrintf ("Refresh %p accumulate: %d\n",this,accumulate_);
    CkPrintf ("Refresh %p sync_type: %d\n",this,sync_type_);
    CkPrintf ("Refresh %p sync_id: %d\n",this,sync_id_);
    CkPrintf ("Refresh %p active: %d\n",this,active_);
    CkPrintf ("Refresh %p callback: %d\n",this,callback_);
    CkPrintf ("Refresh %p root_level: %d\n",this,root_level_);
    fflush(stdout);
  }

  /// Return loop limits 0:3 for 4x4x4 particle data array indices
  /// for the given neighbor
  void get_particle_bin_limits
  (int rank,
   int refresh_type, 
   int if3[3], int ic3[3],
   int lower[3], int upper[3])
  {
    for (int axis=0; axis<rank; axis++) {
      if (if3[axis] == -1) { 
	lower[axis] = 0;
	upper[axis] = 1;
      } else if (if3[axis] == +1) { 
	lower[axis] = 3;
	upper[axis] = 4;
      } else {
	if (refresh_type == refresh_same) {
	  lower[axis] = 1;
	  upper[axis] = 3;
	} else if (refresh_type == refresh_fine) {
	  lower[axis] = ic3[axis] + 1;
	  upper[axis] = ic3[axis] + 2;
	} else if (refresh_type == refresh_coarse) {
	  lower[axis] = 1 - ic3[axis];
	  upper[axis] = 4 - ic3[axis];
	} else {
	  print();
	  ERROR1 ("Refresh::get_particle_bin_limits()",
		  "unknown refresh_type %d",
		  refresh_type);
	}
      }
    }
  }

<<<<<<< HEAD
#ifdef NEW_REFRESH
=======
>>>>>>> afd2c178
  /// Set the new refresh id in new_refresh_list_[]
  void set_id(int id_refresh)
  { id_refresh_ = id_refresh; }

  /// return the new refresh id in new_refresh_list_[]
  int id() const
  { return id_refresh_; }
<<<<<<< HEAD
#endif  
=======

  /// Set the solver id in Problem::solver(id)
  void set_solver_id(int id_solver)
  { id_solver_ = id_solver; }

  /// return the solver id (-1 if not initialized)
  int solver_id() const
  { return id_solver_; }
>>>>>>> afd2c178
  
  //--------------------------------------------------

  /// Return the number of bytes required to serialize the data object
  int data_size () const;

  /// Serialize the object into the provided empty memory buffer.
  /// Returns the next open position in the buffer to simplify
  /// serializing multiple objects in one buffer.
  char * save_data (char * buffer) const;

  /// Restore the object from the provided initialized memory buffer data.
  /// Returns the next open position in the buffer to simplify
  /// serializing multiple objects in one buffer.
  char * load_data (char * buffer);

  //--------------------------------------------------

private: // attributes

  // NOTE: change pup() function whenever attributes change

  /// Whether to refresh all fields, ignoring field_list_*
  int all_fields_;
  
  /// Indicies of source fields; assumes all_fields_ == false, and
  /// size must be equal to field_list_dst_;
  std::vector <int> field_list_src_;

  /// Indicies of corresponding destination fields; assumes
  /// all_fields_ == false, and size must be equal to field_list_src_;
  std::vector <int> field_list_dst_;

  /// Whether to refresh all particle types, ignoring particle_list_
  int all_particles_;
  
  /// Whether to ignore particle_list_ and refresh all particle types
  /// Indicies of particles to include
  std::vector <int> particle_list_;

  /// Ghost zone depth
  int ghost_depth_;

  /// minimum face rank to refresh (2 include facets, 1 also edges, 0
  /// also corners)
  int min_face_rank_;

  /// Which subset of adjacent Blocks to refresh with
  int neighbor_type_;

  /// Whether to copy or add values
  int accumulate_;
  
  /// Synchronization type
  int sync_type_;

  /// Index for refresh synchronization counter
  int sync_id_;

  /// Whether the Refresh object is active for the block (replaces is_leaf())
  int active_;

  /// Callback after the refresh operation
  int callback_;

  /// Coarse level for neighbor_tree type
  int root_level_;

<<<<<<< HEAD
#ifdef NEW_REFRESH  
  /// ID in new_refresh_list_[]
  int id_refresh_;
#endif  
=======
  /// ID in new_refresh_list_[]
  int id_refresh_;

  /// ID of calling Solver
  int id_solver_;
>>>>>>> afd2c178
};

#endif /* PROBLEM_REFRESH_HPP */
<|MERGE_RESOLUTION|>--- conflicted
+++ resolved
@@ -32,16 +32,9 @@
     sync_id_ (-1),
     active_(true),
     callback_(0) ,
-<<<<<<< HEAD
-    root_level_(0)
-#ifdef NEW_REFRESH
-    , id_refresh_(-1)
-#endif
-=======
     root_level_(0),
     id_refresh_(-1),
     id_solver_(-1)
->>>>>>> afd2c178
   {
   }
 
@@ -66,16 +59,9 @@
       sync_id_(sync_id),
       active_(active),
       callback_(0),
-<<<<<<< HEAD
-      root_level_(0)
-#ifdef NEW_REFRESH
-    , id_refresh_(-1)
-#endif      
-=======
       root_level_(0),
       id_refresh_(-1),
       id_solver_(-1)
->>>>>>> afd2c178
   {
   }
 
@@ -98,16 +84,9 @@
     sync_id_ (-1),
     active_(true),
     callback_(0),
-<<<<<<< HEAD
-    root_level_(0)
-#ifdef NEW_REFRESH    
-    , id_refresh_(-1)
-#endif    
-=======
     root_level_(0),
     id_refresh_(-1),
     id_solver_(-1)
->>>>>>> afd2c178
   {
   }
 
@@ -131,14 +110,8 @@
     p | active_;
     p | callback_;
     p | root_level_;
-<<<<<<< HEAD
-#ifdef NEW_REFRESH
-    p | id_refresh_;
-#endif    
-=======
     p | id_refresh_;
     p | id_solver_;
->>>>>>> afd2c178
   }
 
   //--------------------------------------------------
@@ -371,10 +344,6 @@
     }
   }
 
-<<<<<<< HEAD
-#ifdef NEW_REFRESH
-=======
->>>>>>> afd2c178
   /// Set the new refresh id in new_refresh_list_[]
   void set_id(int id_refresh)
   { id_refresh_ = id_refresh; }
@@ -382,9 +351,6 @@
   /// return the new refresh id in new_refresh_list_[]
   int id() const
   { return id_refresh_; }
-<<<<<<< HEAD
-#endif  
-=======
 
   /// Set the solver id in Problem::solver(id)
   void set_solver_id(int id_solver)
@@ -393,7 +359,6 @@
   /// return the solver id (-1 if not initialized)
   int solver_id() const
   { return id_solver_; }
->>>>>>> afd2c178
   
   //--------------------------------------------------
 
@@ -462,18 +427,11 @@
   /// Coarse level for neighbor_tree type
   int root_level_;
 
-<<<<<<< HEAD
-#ifdef NEW_REFRESH  
   /// ID in new_refresh_list_[]
   int id_refresh_;
-#endif  
-=======
-  /// ID in new_refresh_list_[]
-  int id_refresh_;
 
   /// ID of calling Solver
   int id_solver_;
->>>>>>> afd2c178
 };
 
 #endif /* PROBLEM_REFRESH_HPP */
