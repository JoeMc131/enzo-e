// See LICENSE_CELLO file for license and copyright information

/// @file     problem_BoundaryValue.hpp 
/// @author   James Bordner (jobordner@ucsd.edu) 
/// @date     2014-04-01
/// @brief    [\ref Problem] Declaration for the BoundaryValue component

#ifndef PROBLEM_BOUNDARY_VALUE_HPP
#define PROBLEM_BOUNDARY_VALUE_HPP

class Value;

class BoundaryValue : public Boundary
{

  /// @class    BoundaryValue
  /// @ingroup  Problem
  /// @brief    [\ref Problem] Encapsulate a BoundaryValue conditions generator

public: // interface

  /// Create a new BoundaryValue
  BoundaryValue() throw() 
  : Boundary (), value_(0) 
  {  }

  /// Create a new BoundaryValue
  BoundaryValue(axis_enum axis, face_enum face, Value * value, 
		std::vector<std::string> field_list) throw() 
    : Boundary(axis,face,0), value_(value), field_list_(field_list)
  { }

  /// Destructor
  virtual ~BoundaryValue() throw() {}

  /// Charm++ PUP::able declarations
  PUPable_decl(BoundaryValue);

  BoundaryValue(CkMigrateMessage *m)
    : Boundary (m),
      value_(NULL),
      field_list_()
  { }

  /// CHARM++ Pack / Unpack function
<<<<<<< HEAD
  void pup (PUP::er &p) 
  {
    // NOTE: change this function whenever attributes change
    Boundary::pup(p); 
    TRACEPUP;

    int has_value = (value_!=NULL);
    p | has_value;
    if (has_value){
      if (p.isUnpacking()){
        value_ = new Value;
      }
      p | *value_;
    } else {
      value_ = NULL;
    }
    p | field_list_;
  };
=======
  void pup (PUP::er &p) ;
>>>>>>> 1cfa4721

public: // virtual functions

  /// Enforce BoundaryValue conditions

  virtual void enforce (Block   * block,
			face_enum face = face_all,
			axis_enum axis = axis_all) const throw();

protected: // functions

  template <class T>
  void copy_(T * field, double * value,
	     int ndx, int ndy, int ndz,
	     int nx,  int ny,  int nz,
	     int ix0, int iy0, int iz0) const throw ();

protected: // attributes

  Value * value_;
  std::vector<std::string> field_list_;

};

#endif /* PROBLEM_BOUNDARY_VALUE_HPP */<|MERGE_RESOLUTION|>--- conflicted
+++ resolved
@@ -43,28 +43,7 @@
   { }
 
   /// CHARM++ Pack / Unpack function
-<<<<<<< HEAD
-  void pup (PUP::er &p) 
-  {
-    // NOTE: change this function whenever attributes change
-    Boundary::pup(p); 
-    TRACEPUP;
-
-    int has_value = (value_!=NULL);
-    p | has_value;
-    if (has_value){
-      if (p.isUnpacking()){
-        value_ = new Value;
-      }
-      p | *value_;
-    } else {
-      value_ = NULL;
-    }
-    p | field_list_;
-  };
-=======
   void pup (PUP::er &p) ;
->>>>>>> 1cfa4721
 
 public: // virtual functions
 
