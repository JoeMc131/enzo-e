--- conflicted
+++ resolved
@@ -81,10 +81,9 @@
 
   // Parallel type defines
 
-<<<<<<< HEAD
 //  print ("Define","CELLO_ARCH          %s",CELLO_ARCH);
 //  print ("Define","CELLO_PREC          %s",CELLO_PREC);
-//
+
 //  print ("Define","CC                  %s",CELLO_CC);
 //  print ("Define","CFLAGS              %s",CELLO_CFLAGS);
 //  print ("Define","CPPDEFINES          %s",CELLO_CPPDEFINES);
@@ -104,11 +103,6 @@
 //#ifdef CONFIG_HAVE_VERSION_CONTROL
 //  print ("Define","CHANGESET           %s",CELLO_CHANGESET);
 //#endif
-//#ifdef NEW_OUTPUT  
-//  print ("Define","NEW_OUTPUT          %s","Yes");
-//#else
-//  print ("Define","NEW_OUTPUT          %s","no");
-//#endif  
 //  print ("Define","CHARM_PATH          %s",CHARM_PATH);
 //  print ("Define","CHARM_VERSION       %d",CHARM_VERSION);
 //  print ("Define","CHARM_BUILD         %s",CHARM_BUILD);
@@ -118,44 +112,11 @@
 //#else
 //  print ("Define","CONFIG_SMP_MODE     %s","no");
 //#endif  
-=======
-  print ("Define","CELLO_ARCH          %s",CELLO_ARCH);
-  print ("Define","CELLO_PREC          %s",CELLO_PREC);
-
-  print ("Define","CC                  %s",CELLO_CC);
-  print ("Define","CFLAGS              %s",CELLO_CFLAGS);
-  print ("Define","CPPDEFINES          %s",CELLO_CPPDEFINES);
-  print ("Define","CPPPATH             %s",CELLO_CPPPATH);
-  print ("Define","CXX                 %s",CELLO_CXX);
-  print ("Define","CXXFLAGS            %s",CELLO_CXXFLAGS);
-  print ("Define","FORTRANFLAGS        %s",CELLO_FORTRANFLAGS);
-  print ("Define","FORTRAN             %s",CELLO_FORTRAN);
-  print ("Define","FORTRANLIBS         %s",CELLO_FORTRANLIBS);
-  print ("Define","FORTRANPATH         %s",CELLO_FORTRANPATH);
-  print ("Define","LIBPATH             %s",CELLO_LIBPATH);
-  print ("Define","LINKFLAGS           %s",CELLO_LINKFLAGS);
-  print ("Define","BUILD HOST          %s",CELLO_HOST);
-  print ("Define","BUILD DIR           %s",CELLO_DIR);
-  print ("Define","BUILD DATE (UTC)    %s",CELLO_DATE);
-  print ("Define","BUILD TIME (UTC)    %s",CELLO_TIME);
-#ifdef CONFIG_HAVE_VERSION_CONTROL
-  print ("Define","CHANGESET           %s",CELLO_CHANGESET);
-#endif
-  print ("Define","CHARM_PATH          %s",CHARM_PATH);
-  print ("Define","CHARM_VERSION       %d",CHARM_VERSION);
-  print ("Define","CHARM_BUILD         %s",CHARM_BUILD);
-  print ("Define","CONFIG_NODE_SIZE    %d",CONFIG_NODE_SIZE);
-#ifdef CONFIG_SMP_MODE
-  print ("Define","CONFIG_SMP_MODE     %s","Yes");
-#else
-  print ("Define","CONFIG_SMP_MODE     %s","no");
-#endif  
-#ifdef NEW_ADAPT
-  print ("Define","NEW_ADAPT    %s","Yes");
-#else
-  print ("Define","NEW_ADAPT    %s","no");
-#endif  
->>>>>>> 7bd8bcdd
+//#ifdef NEW_ADAPT
+//  print ("Define","NEW_ADAPT    %s","Yes");
+//#else
+//  print ("Define","NEW_ADAPT    %s","no");
+//#endif  
   print ("CHARM","CkNumPes()           %d",CkNumPes());
   print ("CHARM","CkNumNodes()         %d",CkNumNodes());
 }
