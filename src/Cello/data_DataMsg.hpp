// See LICENSE_CELLO file for license and copyright information

/// @file     data_DataMsg.hpp
/// @author   James Bordner (jobordner@ucsd.edu)
/// @date     2015-07-06
/// @brief    [\ref Data] Declaration of the DataMsg Charm++ Message

#ifndef DATA_DATA_MSG_HPP
#define DATA_DATA_MSG_HPP

<<<<<<< HEAD
class FluxData;
=======
class FaceFluxes;
>>>>>>> 1a79e211
class ParticleData;
class FieldData;
class FieldFace;

class DataMsg {

public: // interface

  static long counter[CONFIG_NODE_SIZE];

  DataMsg() 
    : field_face_(nullptr),
      field_face_delete_   (false),
      field_data_(nullptr),
      field_data_delete_   (false),
      particle_data_(nullptr),
      particle_data_delete_(false),
<<<<<<< HEAD
      flux_data_(nullptr),
      flux_data_delete_(false)
=======
      face_fluxes_list_(),
      face_fluxes_delete_()
>>>>>>> 1a79e211
  {
    ++counter[cello::index_static()]; 
  }

  ~DataMsg()
  {
    --counter[cello::index_static()];
    
    if (field_face_delete_) {
      delete field_face_;
      field_face_ = nullptr;
    }
    if (field_data_delete_) {
      delete field_data_;
      field_data_ = nullptr;
    }
    if (particle_data_delete_) {
      delete particle_data_;
      particle_data_ = nullptr;
<<<<<<< HEAD
    }
    if (flux_data_delete_) {
      delete flux_data_;
      flux_data_ = nullptr;
=======
>>>>>>> 1a79e211
    }
    for (size_t i=0; i<face_fluxes_list_.size(); i++) {
      if (face_fluxes_delete_[i]) {
        delete face_fluxes_list_[i];
        face_fluxes_list_[i] = nullptr;
      }
    }
    face_fluxes_list_.clear();
    face_fluxes_delete_.clear();
  }

  /// Copy constructor
  DataMsg(const DataMsg & data_msg) throw()
  {
    ++counter[cello::index_static()]; 
  };

  /// Assignment operator
  DataMsg & operator= (const DataMsg & data_msg) throw()
  { return *this; }

  void pup(PUP::er &p) {
    TRACEPUP;
    WARNING("DataMsg::pup()",
	    "DataMsg::pup() should never be called!");
  }

  /// --------------------
  /// FIELD DATA
  /// --------------------

  /// Return the FieldFace
  FieldFace * field_face () 
  {
    return field_face_;
  }

  /// Set the FieldFace object
  void set_field_face  (FieldFace * field_face, bool is_new) 
  {
    field_face_ = field_face; 
    field_face_delete_ = is_new;
  }

  /// Return the serialized FieldFace array
  char * field_array () 
  { return field_array_; }


  /// Return the FieldData
  FieldData * field_data () 
  { return field_data_; }

  /// Set the FieldData object
  void set_field_data    (FieldData * field_data, bool is_new) 
  {
    field_data_ = field_data;
    field_data_delete_ = is_new;
  }

  /// --------------------
  /// PARTICLE DATA
  /// --------------------
  
  /// Return the ParticleData
  ParticleData * particle_data () 
  { return particle_data_; }

  /// Set the ParticleData object
  void set_particle_data  (ParticleData * particle_data, bool is_new) 
  {
    particle_data_ = particle_data; 
    particle_data_delete_ = is_new;
  }

  /// Delete the ParticleData object
  void delete_particle_data  () 
  { 
<<<<<<< HEAD
    delete particle_data_; particle_data_ = nullptr; 
  }

  /// Return the FluxData
  FluxData * flux_data () 
  { return flux_data_; }

  /// Set the FluxData object
  void set_flux_data  (FluxData * flux_data, bool is_new) 
  {
    flux_data_ = flux_data; 
    flux_data_delete_ = is_new;
  }

  /// Delete the FluxData object
  void delete_flux_data  () 
  { 
    delete flux_data_; flux_data_ = nullptr; 
=======
    delete particle_data_;
    particle_data_ = nullptr; 
>>>>>>> 1a79e211
  }

  /// --------------------
  /// FLUX DATA
  /// --------------------
  
  /// Return the ith FaceFluxes
  FaceFluxes * face_fluxes (unsigned i) 
  { return face_fluxes_list_[i]; }

  /// Return the number of FaceFluxes
  unsigned num_face_fluxes() const
  { return face_fluxes_list_.size(); }

  void set_num_face_fluxes(unsigned i)
  {
    if (i > face_fluxes_list_.size()) {
      face_fluxes_list_.resize(i);
      face_fluxes_delete_.resize(i);
    }
  }
  
  /// Set the FaceFluxes object
  void set_face_fluxes  (unsigned i, FaceFluxes * face_fluxes, bool is_new) 
  {
    set_num_face_fluxes(i+1);
    face_fluxes_list_[i] = face_fluxes; 
    face_fluxes_delete_[i] = is_new;
  }

  ///--------------------
  /// PACKING / UNPACKING
  ///--------------------
  
  /// Return the number of bytes required to serialize the data object
  int data_size () const;

  /// Serialize the object into the provided empty memory buffer.
  /// Returns the next open position in the buffer to simplify
  /// serializing multiple objects in one buffer.
  char * save_data (char * buffer) const;

  /// Restore the object from the provided initialized memory buffer data.
  /// Returns the next open position in the buffer to simplify
  /// serializing multiple objects in one buffer.
  char * load_data (char * buffer);

  /// Update the Data with the data stored in this DataMsg
  void update (Data * data, bool is_local);

  /// Debugging
  void print ()
  {
    const int ip=CkMyPe();
    char buf[81];
<<<<<<< HEAD
    snprintf (buf,80,"%d %p TRACE_DATA_MSG TRACE_DATA_MSG",ip,this);
    CkPrintf ("%s field_face_    = %p\n",buf,field_face_);
    CkPrintf ("%s field_data_    = %p\n",buf,field_data_);
    CkPrintf ("%s particle_data_ = %p\n",buf,particle_data_);
    CkPrintf ("%s particle_data_delete_ = %d\n",buf,particle_data_delete_);
    CkPrintf ("%s flux_data_         = %p\n",buf,flux_data_);
    CkPrintf ("%s flux_data_delete   = %d\n",buf,flux_data_delete_);
    CkPrintf ("%s field_face_delete_ = %d\n",buf,field_face_delete_);
    CkPrintf ("%s field_data_delete_ = %d\n",buf,field_data_delete_);
=======
    
    snprintf (buf,80,"%d %p TRACE_DATA_MSG TRACE_DATA_MSG",ip,(void*)this);
    CkPrintf ("%s field_face_    = %p\n",buf,(void*)field_face_);
    CkPrintf ("%s field_data_    = %p\n",buf,(void*)field_data_);
    CkPrintf ("%s particle_data_ = %p\n",buf,(void*)particle_data_);
    CkPrintf ("%s particle_data_delete_ = %d\n",buf,particle_data_delete_?1:0);
    CkPrintf ("%s |face_fluxes_list_| = %lu\n",
              buf,face_fluxes_list_.size());
    CkPrintf ("%s |face_fluxes_delete_| = %lu\n",
              buf,face_fluxes_delete_.size());
    CkPrintf ("%s field_face_delete_ = %d\n",buf,field_face_delete_?1:0);
    CkPrintf ("%s field_data_delete_ = %d\n",buf,field_data_delete_?1:0);
>>>>>>> 1a79e211
    fflush(stdout);

  }
public: // static methods

  
protected: // attributes

  /// Field Face Data
  FieldFace * field_face_;
  /// Whethere FieldFace data should be deleted in destructor
  bool field_face_delete_;

  /// Field data
  union {

    /// Field data if local
    FieldData * field_data_;

    /// packed source field data if remote
    char * field_array_;

  };
  /// Whethere FieldData data should be deleted in destructor
  bool field_data_delete_;
  
  /// Particle data
  ParticleData * particle_data_;
  /// Whethere Particle data should be deleted in destructor
  bool particle_data_delete_;

<<<<<<< HEAD
  /// Flux data
  FluxData * flux_data_;
  /// Whether Flux data should be deleted in destructor
  bool flux_data_delete_;
=======
  /// Flux faces (array for each field)
  std::vector<FaceFluxes *> face_fluxes_list_;
  
  /// Whether Flux data should be deleted in destructor
  std::vector<bool> face_fluxes_delete_;
>>>>>>> 1a79e211

};

#endif /* DATA_DATA_MSG_HPP */
<|MERGE_RESOLUTION|>--- conflicted
+++ resolved
@@ -8,11 +8,7 @@
 #ifndef DATA_DATA_MSG_HPP
 #define DATA_DATA_MSG_HPP
 
-<<<<<<< HEAD
-class FluxData;
-=======
 class FaceFluxes;
->>>>>>> 1a79e211
 class ParticleData;
 class FieldData;
 class FieldFace;
@@ -30,13 +26,8 @@
       field_data_delete_   (false),
       particle_data_(nullptr),
       particle_data_delete_(false),
-<<<<<<< HEAD
-      flux_data_(nullptr),
-      flux_data_delete_(false)
-=======
       face_fluxes_list_(),
       face_fluxes_delete_()
->>>>>>> 1a79e211
   {
     ++counter[cello::index_static()]; 
   }
@@ -56,13 +47,6 @@
     if (particle_data_delete_) {
       delete particle_data_;
       particle_data_ = nullptr;
-<<<<<<< HEAD
-    }
-    if (flux_data_delete_) {
-      delete flux_data_;
-      flux_data_ = nullptr;
-=======
->>>>>>> 1a79e211
     }
     for (size_t i=0; i<face_fluxes_list_.size(); i++) {
       if (face_fluxes_delete_[i]) {
@@ -141,29 +125,8 @@
   /// Delete the ParticleData object
   void delete_particle_data  () 
   { 
-<<<<<<< HEAD
-    delete particle_data_; particle_data_ = nullptr; 
-  }
-
-  /// Return the FluxData
-  FluxData * flux_data () 
-  { return flux_data_; }
-
-  /// Set the FluxData object
-  void set_flux_data  (FluxData * flux_data, bool is_new) 
-  {
-    flux_data_ = flux_data; 
-    flux_data_delete_ = is_new;
-  }
-
-  /// Delete the FluxData object
-  void delete_flux_data  () 
-  { 
-    delete flux_data_; flux_data_ = nullptr; 
-=======
     delete particle_data_;
     particle_data_ = nullptr; 
->>>>>>> 1a79e211
   }
 
   /// --------------------
@@ -219,17 +182,6 @@
   {
     const int ip=CkMyPe();
     char buf[81];
-<<<<<<< HEAD
-    snprintf (buf,80,"%d %p TRACE_DATA_MSG TRACE_DATA_MSG",ip,this);
-    CkPrintf ("%s field_face_    = %p\n",buf,field_face_);
-    CkPrintf ("%s field_data_    = %p\n",buf,field_data_);
-    CkPrintf ("%s particle_data_ = %p\n",buf,particle_data_);
-    CkPrintf ("%s particle_data_delete_ = %d\n",buf,particle_data_delete_);
-    CkPrintf ("%s flux_data_         = %p\n",buf,flux_data_);
-    CkPrintf ("%s flux_data_delete   = %d\n",buf,flux_data_delete_);
-    CkPrintf ("%s field_face_delete_ = %d\n",buf,field_face_delete_);
-    CkPrintf ("%s field_data_delete_ = %d\n",buf,field_data_delete_);
-=======
     
     snprintf (buf,80,"%d %p TRACE_DATA_MSG TRACE_DATA_MSG",ip,(void*)this);
     CkPrintf ("%s field_face_    = %p\n",buf,(void*)field_face_);
@@ -242,7 +194,6 @@
               buf,face_fluxes_delete_.size());
     CkPrintf ("%s field_face_delete_ = %d\n",buf,field_face_delete_?1:0);
     CkPrintf ("%s field_data_delete_ = %d\n",buf,field_data_delete_?1:0);
->>>>>>> 1a79e211
     fflush(stdout);
 
   }
@@ -274,18 +225,11 @@
   /// Whethere Particle data should be deleted in destructor
   bool particle_data_delete_;
 
-<<<<<<< HEAD
-  /// Flux data
-  FluxData * flux_data_;
-  /// Whether Flux data should be deleted in destructor
-  bool flux_data_delete_;
-=======
   /// Flux faces (array for each field)
   std::vector<FaceFluxes *> face_fluxes_list_;
   
   /// Whether Flux data should be deleted in destructor
   std::vector<bool> face_fluxes_delete_;
->>>>>>> 1a79e211
 
 };
 
