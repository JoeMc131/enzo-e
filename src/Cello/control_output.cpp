--- conflicted
+++ resolved
@@ -59,15 +59,12 @@
 
 void SimulationCharm::begin_output ()
 {
-<<<<<<< HEAD
-=======
 
   TRACE_LOCAL("CommBlock::output_begin()");
 
 #ifdef TRACE_MEMORY
   trace_mem_ = Memory::instance()->bytes() - trace_mem_;
 #endif
->>>>>>> 74cc34b5
 
   performance()->switch_region(perf_output,__FILE__,__LINE__);
 
